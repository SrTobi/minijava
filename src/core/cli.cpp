--- conflicted
+++ resolved
@@ -8,14 +8,11 @@
 #include <vector>
 #include <tuple>
 
+#include <boost/algorithm/string/classification.hpp>
 #include <boost/algorithm/string/join.hpp>
 #include <boost/algorithm/string/predicate.hpp>
-<<<<<<< HEAD
 #include <boost/algorithm/string/replace.hpp>
-=======
-#include <boost/algorithm/string/classification.hpp>
 #include <boost/algorithm/string/split.hpp>
->>>>>>> 4620fe12
 #include <boost/filesystem.hpp>
 #include <boost/lexical_cast.hpp>
 #include <boost/program_options.hpp>
@@ -79,13 +76,11 @@
 			// Name of the C compiler executable (for linking the runtime)
 			std::string cc{};
 
-<<<<<<< HEAD
 			// Prevent output to the log?
 			bool quiet = false;
-=======
+
 			// Ordered list of optimizations
 			std::vector<std::string> optimizations{};
->>>>>>> 4620fe12
 		};
 
 
@@ -306,14 +301,14 @@
 				print_version(out);
 				return false;
 			}
-<<<<<<< HEAD
+
 			if (varmap.count("quiet")) {
 				setup.quiet = true;
-=======
+			}
+
 			if (varmap.count("opts-list")) {
 				print_opts_list(out);
 				return false;
->>>>>>> 4620fe12
 			}
 			po::notify(varmap);
 			check_mutex_option_group(interception, varmap);
@@ -335,26 +330,13 @@
 			}
 		}
 
-
-<<<<<<< HEAD
 		void run_compiler_stages(file_data& in, file_output& out,
-		                         const compilation_stage stage, const std::string& cc, symbol_pool<>& pool)
-		{
-=======
-		// Runs the compiler reading input from `istr`, writing output to
-		// `ostr` and optionally intercepting compilation at `stage`.
-		void run_compiler(file_data& in, file_output& out,
-		                  const compilation_stage stage, const std::string& cc,
-						  const std::vector<std::string>& optimizations)
+		                         const compilation_stage stage, const std::string& cc, symbol_pool<>& pool,
+		                         const std::vector<std::string>& optimizations)
 		{
 			namespace fs = boost::filesystem;
 			using namespace std::string_literals;
-			if (stage == compilation_stage::input) {
-				out.write(in.data(), in.size());
-				return;
-			}
-			auto pool = symbol_pool<>{};  // TODO: Use an appropriate allocator
->>>>>>> 4620fe12
+
 			auto lex = make_lexer(std::begin(in), std::end(in), pool, pool);
 			const auto tokfirst = token_begin(lex);
 			const auto toklast = token_end(lex);
@@ -485,7 +467,8 @@
 		// Runs the compiler reading input from `istr`, writing output to
 		// `ostr` and optionally intercepting compilation at `stage`.
 		void run_compiler(file_data& in, file_output& out, logger& log,
-		                  const compilation_stage stage, const std::string& cc)
+		                  const compilation_stage stage, const std::string& cc,
+		                  const std::vector<std::string>& optimizations)
 		{
 			using namespace std::string_literals;
 			if (stage == compilation_stage::input) {
@@ -495,7 +478,7 @@
 			auto pool = symbol_pool<>{};  // TODO: Use an appropriate allocator
 
 			try {
-				run_compiler_stages(in, out, stage, cc, pool);
+				run_compiler_stages(in, out, stage, cc, pool, optimizations);
 			} catch(lexical_error& e) {
 				print_source_error(log, e, in, "tokenizing");
 				throw;
@@ -591,11 +574,7 @@
 		auto out = (setup.output == "-")
 			? file_output{thestdout}
 			: file_output{setup.output};
-<<<<<<< HEAD
-		run_compiler(in, out, log, setup.stage, setup.cc);
-=======
-		run_compiler(in, out, setup.stage, setup.cc, setup.optimizations);
->>>>>>> 4620fe12
+		run_compiler(in, out, log, setup.stage, setup.cc, setup.optimizations);
 		out.finalize();
 	}
 
