#include "cli.hpp"

#include <cstdlib>
#include <initializer_list>
#include <iterator>
#include <stdexcept>
#include <string>
#include <vector>

#include <boost/algorithm/string/join.hpp>
#include <boost/algorithm/string/predicate.hpp>
#include <boost/algorithm/string/classification.hpp>
#include <boost/algorithm/string/split.hpp>
#include <boost/filesystem.hpp>
#include <boost/lexical_cast.hpp>
#include <boost/program_options.hpp>

#include "asm/asm.hpp"
#include "asm/firm_backend.hpp"
#include "exceptions.hpp"
#include "global.hpp"
#include "io/file_data.hpp"
#include "io/file_output.hpp"
#include "irg/irg.hpp"
#include "lexer/lexer.hpp"
#include "lexer/token_iterator.hpp"
#include "opt/opt.hpp"
#include "parser/ast_misc.hpp"
#include "parser/parser.hpp"
#include "runtime/host_cc.hpp"
#include "semantic/semantic.hpp"
#include "symbol/symbol_pool.hpp"
#include "system/system.hpp"


namespace algo = boost::algorithm;
namespace po = boost::program_options;

namespace minijava
{

	namespace /* anonymous */
	{

		// Used to select the stage at which the compilation should be
		// intercepted.
		enum class compilation_stage
		{
			input = 1,
			lexer,
			parser,
			print_ast,
			semantic,
			dump_ir,
			dump_ir_opt,
			compile_firm,
		};


		// Parsed command-line options.
		struct program_setup
		{
			// Stage at which the compilation should be intercepted.
			compilation_stage stage{};

			// Name of the input file (may be `-` to read from stdin).
			std::string input{};

			// Name of the output file (may be `-` to write to stdout).
			std::string output{};

			// Name of the C compiler executable (for linking the runtime)
			std::string cc{};

			// Ordered list of optimizations
			std::vector<std::string> optimizations{};
		};


		// Checks that at most one option from `group` is set in `varmap` and
		// `throw`s a `po::error` with an appropriate message otherwise.
		void check_mutex_option_group(const po::options_description& group,
		                              const po::variables_map& varmap)
		{
			using namespace std::string_literals;
			auto seen = std::vector<std::string>{};
			for (const auto& option : group.options()) {
				const auto key = option->key("");
				if (varmap.count(key) && !varmap[key].defaulted()) {
					const auto style = 1;  // determined by trial and error
					seen.push_back(option->canonical_display_name(style));
				}
			}
			if (seen.size() > 1) {
				const auto namelist = algo::join(seen, " "s);
				throw po::error{"Mutually exclusive options: " + namelist};
			}
		}


		// Prints the version text to `out`.
		void print_version(file_output& out)
		{
			out.print("%s %s\n", MINIJAVA_PROJECT_NAME, MINIJAVA_PROJECT_VERSION);
			out.write(
				"Copyright (C) 2016 T. Kahlert, P.J. Serrer, M. Baumann and M. Klammler\n"
				"This is free software; see the source for copying conditions.  There is NO\n"
				"warranty; not even for MERCHANTABILITY or FITNESS FOR A PARTICULAR PURPOSE.\n"
			);
		}


		// Prints the help text to `out`.  `groups` is a list of pointers to
		// the option groups to include in the help text.
		void print_help(file_output& out, std::initializer_list<po::options_description*> groups)
		{
			out.print("usage: %s [OPTIONS] FILE\n\n", MINIJAVA_PROJECT_NAME);
			auto oss = std::ostringstream{};
			for (auto&& gp : groups) {
				oss << *gp << '\n';
			}
			out.write(oss.str());
			out.write(
				"Anywhere a file name is expected, '-' can be used to refer to the standard\n"
				"input or output stream respectively\n"
			);
		}
		// Prints a list of available optimizations to `out`.
		void print_opts_list(file_output& out)
		{
			const auto& opts = get_optimization_names();

			int i = 1;
			for(const auto& name : opts)
			{
				out.print("%i. %s\n", i, name.c_str());
				++i;
			}
		}


		// Determines the compilation stage at which to intercept from the
		// parsed command-line options in `varmap`.  The behavior is undefined
		// if more than one flag is set in the map.
		compilation_stage get_interception_stage(const po::variables_map& varmap)
		{
			// If you know a better solution for this, please share your
			// knowledge with us: https://stackoverflow.com/q/40305153/
			if (varmap.count("echo")) {
				return compilation_stage::input;
			}
			if (varmap.count("lextest")) {
				return compilation_stage::lexer;
			}
			if (varmap.count("parsetest")) {
				return compilation_stage::parser;
			}
			if (varmap.count("print-ast")) {
				return compilation_stage::print_ast;
			}
			if (varmap.count("check")) {
				return compilation_stage::semantic;
			}
			if (varmap.count("dump-ir")) {
				return compilation_stage::dump_ir;
			}
			if (varmap.count("dump-ir-opt")) {
				return compilation_stage::dump_ir_opt;
			}
			if (varmap.count("compile-firm")) {
				return compilation_stage::compile_firm;
			}
			return compilation_stage{};
		}

		// Sorts a list of optimizations according to the available optimizations.
		// Duplications will be ereased
		void sort_optimizations(std::vector<std::string>& opts)
		{
			const auto& available_opts = get_optimization_names();

			std::vector<std::string> ordered{};
			for(const auto& opt : available_opts)
			{
				if(std::count(opts.begin(), opts.end(), opt)) {
					ordered.push_back(opt);
				}
			}
			opts = std::move(ordered);
		}

		// Checks if a list contains names that are not optimizations.
		// Reports invalid optimization names
		void check_optimizations(const std::vector<std::string>& opts, file_output& out)
		{
			bool error = false;
			const auto& available_opts = get_optimization_names();
			for (const auto& opt : opts) {
				if(!std::count(available_opts.begin(), available_opts.end(), opt)) {
					out.print("unknown optimization: %s!\n", opt.c_str());
					error = true;
				}
			}
			if(error) {
				out.print("Use --opts-list for a list of available optimizations\n");
				throw std::runtime_error("Unknown optimizations specified");
			}
		}

		std::vector<std::string> get_optimizations(const po::variables_map& varmap, file_output& out)
		{
			const auto& default_opts = get_optimization_names();

			if (varmap.count("O")) {
				switch(varmap["O"].as<unsigned int>())
				{
				case 0:
					return {};
				case 1:
					return {"folding"};
				default:
				case 2:
					return default_opts;
				};
			} else if (varmap.count("opts")) {
				std::vector<std::string> opts;
				boost::split(opts, varmap["opts"].as<std::string>(), boost::is_any_of(","));
				check_optimizations(opts, out);
				sort_optimizations(opts);
				return opts;
			} else if (varmap.count("opts-ordered")) {
				std::vector<std::string> opts;
				boost::split(opts, varmap["opts-ordered"].as<std::string>(), boost::is_any_of(","));
				check_optimizations(opts, out);
				return opts;
			}

			return default_opts;
		}


		// Parses the command-line arguments in `args` (which must include the
		// executable path, or any dummy string, as its first element) and sets
		// the values of `setup` accordingly.  If the command-line was not
		// valid, a `po::error` is `throw`n and the value of `setup` is
		// unspecified.  If the `--help` or `--version` option was seen, the
		// corresponding text is written to `out` and `false` is `return`ed and
		// the value of `setup` is unspecified.  Otherwise, `true` is
		// `return`ed and `setup` contains the parsed values.
		bool parse_cmd_options(const std::vector<const char *>& args,
		                       file_output& out, program_setup& setup)
		{
			auto generic = po::options_description{"Generic Options"};
			generic.add_options()
				("help", "show help text and exit")
				("version", "show version text and exit");
			auto interception = po::options_description{"Intercepting the Compilation at Specific Stages"};
			interception.add_options()
				("echo", "stop after reading input and output it verbatim")
				("lextest", "stop after lexical analysis and output a token sequence")
				("parsetest", "stop after parsing and reporting any syntax errors")
				("print-ast", "stop after parsing and print the parsed ast")
				("check", "stop after semantic analysis and report semantic errors")
				("dump-ir", "stop after IR creation and dump the intermediate representation into the current directory")
				("dump-ir-opt", "same as --dump-ir but only stop after optimizing / lowering")
				("compile-firm", "stop after IR creation and compile the input using the firm backend");
			auto other = po::options_description{"Other Options"};
			other.add_options()
				("cc", po::value<std::string>(&setup.cc)->default_value(get_default_c_compiler()), "C compiler to use for linking the runtime")
				("output", po::value<std::string>(&setup.output)->default_value("-"), "redirect output to file");
			auto inputfiles = po::options_description{"Input Files"};
			inputfiles.add_options()
				("input", po::value<std::string>(&setup.input)->default_value("-"), "");
			auto opts = po::options_description{"Optimization"};
			opts.add_options()
				("O,O", po::value<unsigned int>(), "Optimization level (-O0, -O1, -O3)")
				("opts-list", "list available optimizations")
				("opts", po::value<std::string>(), "turn on specific optimizations")
				("opts-ordered", po::value<std::string>(), "turn on specific optimizations in defined order");
			auto options = po::options_description{};
			options.add(generic).add(interception).add(other).add(inputfiles).add(opts);
			auto positional = po::positional_options_description{};
			positional.add("input", 1);
			auto varmap = po::variables_map{};
			const int argc = static_cast<int>(args.size());  // safe cast
			po::store(po::command_line_parser(argc, args.data())
			         .options(options).positional(positional).run(), varmap);
			if (varmap.count("help")) {
				print_help(out, {&generic, &interception, &opts, &other});
				return false;
			}
			if (varmap.count("version")) {
				print_version(out);
				return false;
			}
			if (varmap.count("opts-list")) {
				print_opts_list(out);
				return false;
			}
			po::notify(varmap);
			check_mutex_option_group(interception, varmap);
			setup.stage = get_interception_stage(varmap);
			setup.optimizations = get_optimizations(varmap, out);
			return true;
		}


		// Prints the token `tok` to `out` in the format required for
		// `--lextest`.  This function could be optimized to avoid the string
		// formatting but the fun for tweaking this stage is probably over now.
		void print_token(file_output& out, const token& tok)
		{
			if (tok.has_lexval()) {
				out.print("%s %s\n", name(tok.type()), tok.lexval().c_str());
			} else {
				out.print("%s\n", name(tok.type()));
			}
		}


		// Runs the compiler reading input from `istr`, writing output to
		// `ostr` and optionally intercepting compilation at `stage`.
		void run_compiler(file_data& in, file_output& out,
		                  const compilation_stage stage, const std::string& cc,
						  const std::vector<std::string>& optimizations)
		{
			namespace fs = boost::filesystem;
			using namespace std::string_literals;
			if (stage == compilation_stage::input) {
				out.write(in.data(), in.size());
				return;
			}
			auto pool = symbol_pool<>{};  // TODO: Use an appropriate allocator
			auto lex = make_lexer(std::begin(in), std::end(in), pool, pool);
			const auto tokfirst = token_begin(lex);
			const auto toklast = token_end(lex);
			if (stage == compilation_stage::lexer) {
				std::for_each(tokfirst, toklast, [&out](auto&& t){ print_token(out, t); });
				return;
			}
			auto factory = ast_factory{};
			auto ast = parse_program(tokfirst, toklast, factory);
			if (stage == compilation_stage::parser) {
				return;
			}
			if (stage == compilation_stage::print_ast) {
				out.write(to_text(*ast));
				return;
			}
			auto sem_info = check_program(*ast, pool, factory);
			if (stage == compilation_stage::semantic) {
				return;
			}
			auto firm = initialize_firm();
			auto ir = create_firm_ir(*firm, *ast, sem_info, in.filename());
			if (stage == compilation_stage::dump_ir) {
				dump_firm_ir(ir);  // TODO: allow setting directory
				return;
			}
<<<<<<< HEAD
			optimize(ir);
			if (stage == compilation_stage::dump_ir_opt) {
				dump_firm_ir(ir);  // TODO: allow setting directory
=======
			// optimize
			for(const auto& opt_name : optimizations) {
				register_optimization(opt_name);
			}
			minijava::optimize(ir);
			if (stage == compilation_stage::compile_firm) {
				namespace fs = boost::filesystem;
				const auto pattern = fs::temp_directory_path() / "%%%%%%%%%%%%.s";
				const auto tmp_path = fs::unique_path(pattern);
				const auto assembly_filename = tmp_path.string();
				auto assembly_file = file_output{assembly_filename};
				emit_x64_assembly_firm(ir, assembly_file);
				assembly_file.close();
				link_runtime(cc, "a.out", assembly_filename);
>>>>>>> 89357f8e
				return;
			}
			// From now on, output defaults to 'a.out'/'a.exe', not to stdout.
			if (out.filename().empty()) {
				out = file_output{MINIJAVA_WINDOWS_ASSEMBLY ? "a.exe" : "a.out"};
			}
			const auto tempdir = fs::temp_directory_path();
			const auto asmname = fs::unique_path(tempdir / "%%%%%%%%%%%%.s").string();
			std::fprintf(stderr, "Writing assembly to file: %s\n", asmname.c_str());  // TODO: FIXME: Remove again!
			auto asmout = file_output{asmname};
			if (stage == compilation_stage::compile_firm) {
				emit_x64_assembly_firm(ir, asmout);
			} else {
				assert(stage == compilation_stage{});
				assemble(ir, asmout);
			}
			asmout.close();
			link_runtime(cc, out.filename(), asmname);
		}


		// Checks the environment variable `MINIJAVA_STACK_LIMIT` and
		// `return`s its value.  If the variable is set in the environment and
		// has a valid value, its value is `return`ed.  Otherwise, 0 (which is
		// not a valid value) is `return`ed.  If it is set to an invalid value,
		// a warning is printed to `err`.
		std::ptrdiff_t get_stack_limit(std::FILE* err)
		{
			const auto envval = std::getenv(MINIJAVA_ENVVAR_STACK_LIMIT);
			if (envval == nullptr) {
				return 0;
			}
			const auto text = std::string{envval};
			if (boost::iequals("DEFAULT", text)) {
				return 0;
			}
			if (boost::iequals("NONE", text)) {
				return -1;
			}
			try {
				const auto value = boost::lexical_cast<std::ptrdiff_t>(text);
				if (value > 0) {
					return value;
				}
			} catch (const boost::bad_lexical_cast&) { /* fall through */ }
			// TODO: Once we have a logging facility, we should use it here
			// instead of printing directly.
			std::fprintf(
				err, "%s: warning: %s: %s: %s\n",
				MINIJAVA_PROJECT_NAME, MINIJAVA_ENVVAR_STACK_LIMIT,
			    "not a valid stack size in bytes", envval
			);
			return 0;
		}

		// Checks the environment variable `MINIJAVA_STACK_LIMIT` and, if it
		// is set, adjust the resource limt accordingly.  This function handles
		// erros by printing a warning to `err` and otherwise ignoring them,
		// letting the stack limit as it is.
		void try_adjust_stack_limit(std::FILE* err)
		{
			if (const auto limit = get_stack_limit(err)) {
				try {
					set_max_stack_size_limit(limit);
				} catch (const std::system_error& e) {
					// TODO: Once we have a logging facility, we should use it
					// here instead of printing directly.
					std::fprintf(
						err, "%s: warning: %s\n",
						MINIJAVA_PROJECT_NAME, e.what()
					);
				}
			}
		}

	}  // namespace /* anonymous */


	void real_main(const std::vector<const char*>& args,
	               std::FILE* thestdin,
	               std::FILE* thestdout,
	               std::FILE* thestderr)
	{
		auto setup = program_setup{};
		{
			auto out = file_output{thestdout};
			if (!parse_cmd_options(args, out, setup)) {
				out.flush();
				return;
			}
		}
		try_adjust_stack_limit(thestderr);
		auto in = (setup.input == "-")
			? file_data{thestdin}
			: file_data{setup.input};
		auto out = (setup.output == "-")
			? file_output{thestdout}
			: file_output{setup.output};
		run_compiler(in, out, setup.stage, setup.cc, setup.optimizations);
		out.finalize();
	}

}  // namespace minijava<|MERGE_RESOLUTION|>--- conflicted
+++ resolved
@@ -357,26 +357,13 @@
 				dump_firm_ir(ir);  // TODO: allow setting directory
 				return;
 			}
-<<<<<<< HEAD
+			// optimize
+			for(const auto& opt_name : optimizations) {
+				register_optimization(opt_name);
+			}
 			optimize(ir);
 			if (stage == compilation_stage::dump_ir_opt) {
 				dump_firm_ir(ir);  // TODO: allow setting directory
-=======
-			// optimize
-			for(const auto& opt_name : optimizations) {
-				register_optimization(opt_name);
-			}
-			minijava::optimize(ir);
-			if (stage == compilation_stage::compile_firm) {
-				namespace fs = boost::filesystem;
-				const auto pattern = fs::temp_directory_path() / "%%%%%%%%%%%%.s";
-				const auto tmp_path = fs::unique_path(pattern);
-				const auto assembly_filename = tmp_path.string();
-				auto assembly_file = file_output{assembly_filename};
-				emit_x64_assembly_firm(ir, assembly_file);
-				assembly_file.close();
-				link_runtime(cc, "a.out", assembly_filename);
->>>>>>> 89357f8e
 				return;
 			}
 			// From now on, output defaults to 'a.out'/'a.exe', not to stdout.
