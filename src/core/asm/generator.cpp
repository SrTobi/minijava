#include "asm/generator.hpp"

#include <algorithm>
#include <cassert>
#include <climits>
#include <cstddef>
#include <cstdint>
#include <cstdio>
//#include <iostream>
#include <iterator>
#include <map>
#include <memory>
#include <string>
#include <utility>
#include <vector>

#include <boost/variant/apply_visitor.hpp>
#include <iostream>

#include "exceptions.hpp"


#ifdef __GNUC__
#  define USELESS __attribute__((unused))
#else
#  define USELESS /* empty */
#endif

namespace minijava
{

	namespace backend
	{

		namespace /* anonymous */
		{

			USELESS std::string to_string(firm::ir_node*const irn)
			{
				char buffer[128];
				std::snprintf(
					buffer, sizeof(buffer), "%6lu %4s %p %s",
					firm::get_irn_node_nr(irn),
					firm::get_mode_name(firm::get_irn_mode(irn)),
					static_cast<void*>(irn),
					firm::get_irn_opname(irn)
				);
				return buffer;
			}

			firm::ir_mode* get_effective_irn_mode(firm::ir_node*const irn) noexcept
			{
				return firm::get_irn_mode(irn);
			}

			bool can_be_in_register(firm::ir_mode*const mode) noexcept
			{
				if (firm::mode_is_data(mode))      { return true; }
				if (firm::mode_is_reference(mode)) { return true; }
				if (mode == firm::mode_T)          { return true; }
				return false;
			}

			bool can_be_in_register(firm::ir_node*const irn) noexcept
			{
				const auto mode = get_effective_irn_mode(irn);
				return can_be_in_register(mode);
			}

			bool can_be_in_register(firm::ir_node*const irn, const virtual_register reg) noexcept
			{
				assert(reg != virtual_register::dummy);
				const auto mode = get_effective_irn_mode(irn);
				if (!can_be_in_register(irn)) {
					return false;
				}
				if (firm::is_Phi(irn)) {
					// Phis are always in data registers, regardless their mode.
					return (reg >= virtual_register::general);
				}
				const auto is_modeb = (mode == firm::mode_b);
				const auto is_flags = (reg == virtual_register::flags);
				return (is_modeb == is_flags);
			}

			bool is_flag(firm::ir_node*const irn) noexcept
			{
				return (firm::get_irn_mode(irn) == firm::mode_b);
			}

			bool is_exec(firm::ir_node*const irn) noexcept
			{
				return (firm::get_irn_mode(irn) == firm::mode_X);
			}

			bit_width get_width(firm::ir_mode*const irm)
			{
				assert(can_be_in_register(irm));
				const auto bits = firm::get_mode_size_bits(irm);
				const auto width = static_cast<bit_width>(bits);
				assert(!firm::mode_is_reference(irm) || (width == bit_width::lxiv));
				assert((width == bit_width::viii)
				    || (width == bit_width::xvi)
				    || (width == bit_width::xxxii)
				    || (width == bit_width::lxiv)
				);
				return width;
			}

			bit_width get_width(firm::ir_type*const irt)
			{
				return get_width(firm::get_type_mode(irt));
			}

			bit_width get_width(firm::ir_node*const irn)
			{
				if (firm::is_Call(irn)) {
					const auto method_entity = firm::get_Call_callee(irn);
					const auto method_type = firm::get_entity_type(method_entity);
					const auto method_results = firm::get_method_n_ress(method_type);
					switch (method_results) {
					case 0: return bit_width{};
					case 1: return get_width(firm::get_method_res_type(method_type, 0));
					default: MINIJAVA_NOT_REACHED_MSG(std::to_string(method_results));
					}
				}
				if (firm::is_Load(irn)) {
					return get_width(firm::get_Load_mode(irn));
				}
				return get_width(get_effective_irn_mode(irn));
			}

			struct cond_target_blocks
			{
				firm::ir_node* then_block{};
				firm::ir_node* else_block{};
			};

			cond_target_blocks get_cond_targets(firm::ir_node*const irn)
			{
				assert(firm::is_Cond(irn));
				assert(firm::get_irn_n_outs(irn) == 2);
				const auto lhsproj = firm::get_irn_out(irn, 0);
				const auto rhsproj = firm::get_irn_out(irn, 1);
				assert(firm::is_Proj(lhsproj));
				assert(is_exec(lhsproj));
				assert(firm::is_Proj(rhsproj));
				assert(is_exec(rhsproj));
				assert(firm::get_irn_n_outs(lhsproj) == 1);
				assert(firm::get_irn_n_outs(rhsproj) == 1);
				const auto lhsblk = firm::get_irn_out(lhsproj, 0);
				const auto rhsblk = firm::get_irn_out(rhsproj, 0);
				assert(firm::is_Block(lhsblk));
				assert(firm::is_Block(rhsblk));
				const auto lhsprojnum = firm::get_Proj_num(lhsproj);
				const auto rhsprojnum = firm::get_Proj_num(rhsproj);
				if ((lhsprojnum == firm::pn_Cond_true) && (rhsprojnum == firm::pn_Cond_false)) {
					return {lhsblk, rhsblk};
				}
				if ((lhsprojnum == firm::pn_Cond_false) && (rhsprojnum == firm::pn_Cond_true)) {
					return {rhsblk, lhsblk};
				}
				MINIJAVA_NOT_REACHED();
			}


			opcode get_conditional_jump_op(const firm::ir_relation rel)
			{
				switch (rel) {
				case firm::ir_relation_false:
					return opcode::op_nop;
				case firm::ir_relation_equal:
					return opcode::op_je;
				case firm::ir_relation_less:
					return opcode::op_jl;
				case firm::ir_relation_greater:
					return opcode::op_jg;
				case firm::ir_relation_less_equal:
					return opcode::op_jle;
				case firm::ir_relation_greater_equal:
					return opcode::op_jge;
				case firm::ir_relation_less_greater:  // a.k.a. "not equal"
					return opcode::op_jne;
				case firm::ir_relation_true:
					return opcode::op_jmp;
				default:
					MINIJAVA_NOT_IMPLEMENTED_MSG(firm::get_relation_string(rel));
				}
			}

			opcode get_conditional_set_op(const firm::ir_relation rel)
			{
				switch (rel) {
				case firm::ir_relation_equal:
					return opcode::op_sete;
				case firm::ir_relation_less:
					return opcode::op_setl;
				case firm::ir_relation_greater:
					return opcode::op_setg;
				case firm::ir_relation_less_equal:
					return opcode::op_setle;
				case firm::ir_relation_greater_equal:
					return opcode::op_setge;
				case firm::ir_relation_less_greater:  // a.k.a. "not equal"
					return opcode::op_setne;
				default:
					MINIJAVA_NOT_IMPLEMENTED_MSG(firm::get_relation_string(rel));
				}
			}


			class bb_meta
			{
			public:

				std::vector<virtual_instruction> code_on_cond_branch{};
				std::vector<virtual_instruction> code_on_fall_through{};

				bb_meta(const std::size_t index) noexcept : _index{index}
				{
				}

				std::size_t index() const noexcept
				{
					return _index;
				}

				bb_meta& set_succ_cond_branch(firm::ir_node*const irn)
				{
					assert(_succ_cond_branch == nullptr);
					_succ_cond_branch = irn;
					return *this;
				}

				bb_meta& set_succ_fall_through(firm::ir_node*const irn)
				{
					assert(_succ_fall_through == nullptr);
					_succ_fall_through = irn;
					return *this;
				}

				firm::ir_node* get_succ_cond_branch() const noexcept
				{
					return _succ_cond_branch;
				}

				firm::ir_node* get_succ_fall_through() const noexcept
				{
					return _succ_fall_through;
				}

			private:

				std::size_t _index{};
				firm::ir_node* _succ_cond_branch{};
				firm::ir_node* _succ_fall_through{};
			};


			class generator final
			{
			public:

				generator(const char*const funcname)
					: _assembly{funcname}
					, _nextreg{virtual_register::general}
				{
					_assembly.blocks.emplace_back("");
				}

				void handle_parameters(firm::ir_graph*const irg)
				{
					const auto entity = firm::get_irg_entity(irg);
					const auto type = firm::get_entity_type(entity);
					assert(firm::is_Method_type(type));
					const auto arity = firm::get_method_n_params(type);
					auto argument_nodes = std::vector<firm::ir_node*>(arity);
					const auto start = firm::get_irg_start(irg);
					const auto n = firm::get_irn_n_outs(start);
					for (auto i = 0u; i < n; ++i) {
						const auto out = firm::get_irn_out(start, i);
						//std::clog << "\t[outer] " << to_string(out) << std::endl;
						if (firm::is_Proj(out)) {
							const auto m = firm::get_irn_n_outs(out);
							for (auto j = 0u; j < m; ++j) {
								const auto irn = firm::get_irn_out(out, j);
								//std::clog << "\t\t[inner] " << to_string(irn) << std::endl;
								if (firm::is_Proj(irn)) {
									const auto idx = firm::get_Proj_num(irn);
									assert(idx < arity);
									argument_nodes[idx] = irn;
								}
							}
						}
					}
					auto argreg = virtual_register::argument;
					for (std::size_t i = 0; i < arity; ++i) {
						const auto irn = argument_nodes[i];
						if (irn != nullptr) {
							//std::clog << "\tParameter #" << i << " is in register " << number(argreg) << " " << to_string(irn) << std::endl;
							_set_register(irn, argreg);
						} else {
							//std::clog << "\tParameter #" << i << " is unused" << std::endl;
						}
						argreg = next_argument_register(argreg);
					}
				}

				void visit_first_pass(firm::ir_node*const irn)
				{
					//std::clog << "\t1st pass: " << to_string(irn) << std::endl;
					if (firm::is_Block(irn)) {
						_current_block = irn;
					} else {
						_current_block = firm::get_nodes_block(irn);
					}
					if (firm::is_Phi(irn) && can_be_in_register(irn)) {
						// Phi nodes are used before visited so we must
						// allocate a register now.  Phis are always in data
						// registers because the flags register cannot be
						// preserved.  Special code is needed to move the value
						// in and out again.
						const auto reg = _next_data_register();
						_set_register(irn, reg);
					} else if (firm::is_Jmp(irn)) {
						assert(firm::get_irn_n_outs(irn) == 1);
						const auto targirn = firm::get_irn_out(irn, 0);
						_provide_bb(_current_block).set_succ_fall_through(targirn);
					} else if (firm::is_Cond(irn)) {
						const auto targets = get_cond_targets(irn);
						_provide_bb(_current_block)
							.set_succ_cond_branch(targets.then_block)
							.set_succ_fall_through(targets.else_block);
					}
					_blockmap[irn] = _current_block;
				}

				void visit_second_pass(firm::ir_node*const irn)
				{
					_current_block = _blockmap.at(irn);
					_provide_bb(_current_block);
					//std::clog << "\t2nd pass: " << to_string(irn) << std::endl;
					switch (firm::get_irn_opcode(irn)) {
					case firm::iro_Start:
						_visit_start(irn);
						break;
					case firm::iro_End:
						_visit_end(irn);
						break;
					case firm::iro_Block:
						_visit_block(irn);
						break;
					case firm::iro_Const:
						_visit_const(irn);
						break;
					case firm::iro_Add:
						_visit_binop(irn, opcode::op_add);
						break;
					case firm::iro_Sub:
						_visit_binop(irn, opcode::op_sub);
						break;
					case firm::iro_Mul:
						_visit_binop(irn, opcode::op_imul);
						break;
					case firm::iro_Div:
						_visit_div(irn);
						break;
					case firm::iro_Mod:
						_visit_mod(irn);
						break;
					case firm::iro_Minus:
						_visit_minus(irn);
						break;
					case firm::iro_Conv:
						_visit_conv(irn);
						break;
					case firm::iro_Address:
						_visit_address(irn);
						break;
					case firm::iro_Load:
						_visit_load(irn);
						break;
					case firm::iro_Store:
						_visit_store(irn);
						break;
					case firm::iro_Call:
						_visit_call(irn);
						break;
					case firm::iro_Return:
						_visit_return(irn);
						break;
					case firm::iro_Cmp:
						_visit_cmp(irn);
						break;
					case firm::iro_Jmp:
						_visit_jmp(irn);
						break;
					case firm::iro_Cond:
						_visit_cond(irn);
						break;
					case firm::iro_Phi:
						_visit_phi(irn);
						break;
					case firm::iro_Proj:
						_visit_proj(irn);
						break;
					default:
						MINIJAVA_NOT_REACHED_MSG(firm::get_irn_opname(irn));
					}
				}

				virtual_assembly get() &&
				{
					_finalize();
					return std::move(_assembly);
				}

			private:

				std::map<firm::ir_node*, firm::ir_node*> _blockmap{};
				std::map<firm::ir_node*, bb_meta> _metamap{};
				std::map<firm::ir_node*, virtual_register> _registers{};
				std::map<firm::ir_entity*, virtual_register> _addresses{};
				firm::ir_node* _current_block{};
				virtual_assembly _assembly;
				virtual_register _nextreg;

				bb_meta& _provide_bb(firm::ir_node*const blk)
				{
					using namespace std::string_literals;
					assert(blk != nullptr);
					assert(firm::is_Block(blk));
					const auto pos = _metamap.find(blk);
					if (pos != _metamap.cend()) {
						return pos->second;
					}
					const auto idx = _assembly.blocks.size();
					auto label = ".L"s + _assembly.ldname + "." + std::to_string(firm::get_irn_node_nr(blk));
					_assembly.blocks.emplace_back(std::move(label));
					return _metamap.insert({blk, bb_meta{idx}}).first->second;
				}

				void _set_register(firm::ir_node*const irn, const virtual_register reg)
				{
					assert(can_be_in_register(irn, reg));
					assert(reg != virtual_register::dummy);
					const auto info = _registers.insert({irn, reg});
					if (!info.second) {
						assert(reg == info.first->second);
					}
				}

				virtual_register _get_register_or_dummy(firm::ir_node*const irn) const
				{
					const auto pos = _registers.find(irn);
					return (pos == _registers.cend())
						? virtual_register::dummy
						: pos->second;
				}

				virtual_register _get_data_register(firm::ir_node*const irn) const
				{
					const auto reg = _get_register_or_dummy(irn);
					assert(reg != virtual_register::dummy);
					assert(reg != virtual_register::flags);
					return reg;
				}

				virtual_register _get_flags_register(firm::ir_node*const irn) const
				{
					const auto reg = _get_register_or_dummy(irn);
					assert(reg != virtual_register::dummy);
					assert(reg == virtual_register::flags);
					return reg;
				}

				virtual_register _next_data_register()
				{
					const auto current = _nextreg;
					_nextreg = next_general_register(current);
					return current;
				}

				virtual_basic_block& _get_basic_block(firm::ir_node*const irn)
				{
					const auto blk = _blockmap.at(irn);
					const auto idx = _provide_bb(blk).index();
					return _assembly.blocks.at(idx);
				}

				template <typename... ArgTs>
				void _emplace_instruction(ArgTs&&... args)
				{
					const auto idx = _metamap.at(_current_block).index();
					_assembly.blocks[idx].code.emplace_back(
						std::forward<ArgTs>(args)...
					);
				}

				template <typename... ArgTs>
				void _emplace_instruction_cond_branch(ArgTs&&... args)
				{
					_metamap.at(_current_block).code_on_cond_branch.emplace_back(
						std::forward<ArgTs>(args)...
					);
				}

				template <typename... ArgTs>
				void _emplace_instruction_fall_through(ArgTs&&... args)
				{
					_metamap.at(_current_block).code_on_fall_through.emplace_back(
						std::forward<ArgTs>(args)...
					);
				}

				template <typename... ArgTs>
				void _emplace_instruction_before_jmp(firm::ir_node*const blksrc,
				                                     firm::ir_node*const blkdst,
				                                     ArgTs&&... args)
				{
					assert(firm::is_Block(blksrc));
					assert(firm::is_Block(blkdst));
					const auto should_we_do_it = [&](const auto p){
						return (p != nullptr) && (_blockmap.at(p) == blkdst);
					};
					const auto go_ahead_emplace_it = [&](auto& vec){
						const auto pos = [&vec, end = vec.end()](){
							if (vec.empty()) {
								return vec.end();
							}
							const auto op = (vec.size() > 1)
								? vec[vec.size() - 2].code
								: opcode::none;
							switch (op) {
							case opcode::op_cmp:
							case opcode::op_test:
								// Don't clobber flags register between CMP /
								// TEST and conditional jump.
								return vec.end() - 2;
							default:
								return vec.end() - 1;
							}
						}();
						vec.emplace(pos, std::forward<ArgTs>(args)...);
					};
					auto& srcmeta = _provide_bb(blksrc);
					if (should_we_do_it(srcmeta.get_succ_cond_branch())) {
						go_ahead_emplace_it(srcmeta.code_on_cond_branch);
						return;
					}
					if (should_we_do_it(srcmeta.get_succ_fall_through())) {
						go_ahead_emplace_it(srcmeta.code_on_fall_through);
						return;
					}
					MINIJAVA_NOT_REACHED_MSG(
						"No jump from " + to_string(blksrc) + " to " + to_string(blkdst)
					);
				}

				virtual_operand _get_irn_as_operand(firm::ir_node*const irn)
				{
					assert(can_be_in_register(irn));
					if (is_flag(irn)) {
						if (firm::is_Phi(irn)) {
							MINIJAVA_NOT_IMPLEMENTED();
						}
						return _get_flags_register(irn);
					} else if (firm::is_Const(irn)) {
						const auto tarval = firm::get_Const_tarval(irn);
						const auto number = firm::get_tarval_long(tarval);
						return virtual_operand{number};
					} else {
						return virtual_operand{_get_data_register(irn)};
					}
				}

				virtual_register _get_irn_as_register_operand(firm::ir_node*const irn)
				{
					assert(can_be_in_register(irn));
					if (is_flag(irn)) {
						if (firm::is_Phi(irn)) {
							MINIJAVA_NOT_IMPLEMENTED();
						}
						return _get_flags_register(irn);
					}
					const auto oldreg = _get_register_or_dummy(irn);
					if (oldreg != virtual_register::dummy) {
						return oldreg;
					}
					const auto value = _get_irn_as_operand(irn);
					const auto width = get_width(irn);
					const auto newreg = _next_data_register();
					_emplace_instruction(opcode::op_mov, width, value, newreg);
					_set_register(irn, newreg);
					return newreg;
				}

				void _do_append_cmp_to_blk(std::vector<virtual_instruction>& vec, firm::ir_node*const cmpirn)
				{
					const auto lhsirn = firm::get_Cmp_left(cmpirn);
					const auto rhsirn = firm::get_Cmp_right(cmpirn);
					const auto lhsval = _get_irn_as_register_operand(lhsirn);
					const auto rhsval = _get_irn_as_operand(rhsirn);
					const auto width = std::max(get_width(lhsirn), get_width(rhsirn));
					vec.emplace_back(opcode::op_cmp, width, rhsval, lhsval);
				}

				void _append_cmp_to_blk(firm::ir_node*const blkirn, firm::ir_node*const cmpirn)
				{
					assert(firm::is_Block(blkirn));
					assert(firm::is_Cmp(cmpirn));
					const auto idx = _provide_bb(blkirn).index();
					_do_append_cmp_to_blk(_assembly.blocks[idx].code, cmpirn);
				}

				void _append_cmp_to_blk_cond_branch(firm::ir_node*const blkirn, firm::ir_node*const cmpirn)
				{
					assert(firm::is_Block(blkirn));
					assert(firm::is_Cmp(cmpirn));
					_do_append_cmp_to_blk(_provide_bb(blkirn).code_on_cond_branch, cmpirn);
				}

				void _append_cmp_to_blk_fall_through(firm::ir_node*const blkirn, firm::ir_node*const cmpirn)
				{
					assert(firm::is_Block(blkirn));
					assert(firm::is_Cmp(cmpirn));
					_do_append_cmp_to_blk(_provide_bb(blkirn).code_on_fall_through, cmpirn);
				}

				void _visit_start(firm::ir_node*const USELESS irn)
				{
					assert(firm::is_Start(irn));
					const auto& label = _get_basic_block(irn).label;
					_assembly.blocks.front().code.emplace_back(
						opcode::op_jmp, bit_width{}, label
					);
				}

				void _visit_end(firm::ir_node*const USELESS irn)
				{
					assert(firm::is_End(irn));
				}

				void _visit_block(firm::ir_node*const USELESS irn)
				{
					assert(firm::is_Block(irn));
					assert(irn == _current_block);
				}

				void _visit_const(firm::ir_node*const USELESS irn)
				{
					assert(firm::is_Const(irn));
					// Flag constants must be handled at their point of use
					// because there is only one flags register.
					if (!is_flag(irn)) {
					}
				}

				void _visit_binop(firm::ir_node*const irn, const opcode binop)
				{
					assert(firm::is_binop(irn));
					assert(!firm::is_Div(irn) && !firm::is_Mod(irn));
					const auto lhs = firm::get_binop_left(irn);
					const auto rhs = firm::get_binop_right(irn);
					const auto width = get_width(irn);
					assert(get_width(lhs) == width);
					assert(get_width(rhs) == width);
					const auto dstreg = _next_data_register();
					const auto lhsval = _get_irn_as_operand(lhs);
					const auto rhsval = _get_irn_as_operand(rhs);
					_emplace_instruction(opcode::op_mov, width, lhsval, dstreg);
					_emplace_instruction(binop, width, rhsval, dstreg);
					_set_register(irn, dstreg);
				}

				void _visit_div(firm::ir_node*const irn)
				{
					assert(firm::is_Div(irn));
					const auto lhs = firm::get_Div_left(irn);
					const auto rhs = firm::get_Div_right(irn);
					const auto width = get_width(firm::get_Div_resmode(irn));
					assert(get_width(lhs) == width);
					assert(get_width(rhs) == width);
					const auto lhsval = _get_irn_as_operand(lhs);
					const auto rhsval = _get_irn_as_operand(rhs);
					const auto divreg = _next_data_register();
					_emplace_instruction(opcode::op_mov, width, rhsval, divreg);
					_emplace_instruction(opcode::mac_div, width, lhsval, divreg);
					_set_register(irn, divreg);
				}

				void _visit_mod(firm::ir_node*const irn)
				{
					assert(firm::is_Mod(irn));
					const auto lhs = firm::get_Mod_left(irn);
					const auto rhs = firm::get_Mod_right(irn);
					const auto width = get_width(firm::get_Mod_resmode(irn));
					assert(get_width(lhs) == width);
					assert(get_width(rhs) == width);
					const auto lhsval = _get_irn_as_operand(lhs);
					const auto rhsval = _get_irn_as_operand(rhs);
					const auto modreg = _next_data_register();
					_emplace_instruction(opcode::op_mov, width, rhsval, modreg);
					_emplace_instruction(opcode::mac_mod, width, lhsval, modreg);
					_set_register(irn, modreg);
				}

				void _visit_minus(firm::ir_node*const irn)
				{
					assert(firm::is_Minus(irn));
					const auto posirn = firm::get_Minus_op(irn);
					const auto posval = _get_irn_as_operand(posirn);
					const auto width = get_width(irn);
					assert(width == get_width(posirn));
					const auto negreg = _next_data_register();
					_emplace_instruction(opcode::op_mov, width, posval, negreg);
					_emplace_instruction(opcode::op_neg, width, negreg);
					_set_register(irn, negreg);
				}

				void _visit_conv(firm::ir_node*const irn)
				{
					assert(firm::is_Conv(irn));
					const auto srcirn = firm::get_irn_n(irn, 0);
					const auto srcreg = _get_irn_as_register_operand(srcirn);
					const auto srcmod = get_effective_irn_mode(srcirn);
					const auto dstmod = get_effective_irn_mode(irn);
					if (get_width(srcmod) >= get_width(dstmod)) {
						_set_register(irn, srcreg);
					} else if ((srcmod == firm::mode_Is) && (dstmod == firm::mode_Ls)) {
						const auto dstreg = _next_data_register();
						_emplace_instruction(opcode::op_movslq, bit_width{}, srcreg, dstreg);
						_set_register(irn, dstreg);
					} else {
						MINIJAVA_NOT_IMPLEMENTED();
					}
				}

				void _visit_address(firm::ir_node*const irn)
				{
					assert(firm::is_Address(irn));
					const auto entity = firm::get_Address_entity(irn);
					if (firm::is_method_entity(entity)) {
						// We never need the address of a method.
						return;
					}
					const auto pos = _addresses.find(entity);
					if (pos != _addresses.cend()) {
						_set_register(irn, pos->second);
						return;
					}
					const auto ldname = firm::get_entity_ld_name(entity);
					const auto reg = _next_data_register();
					_emplace_instruction(opcode::op_lea, bit_width{}, ldname, reg);
					_addresses[entity] = reg;
					_set_register(irn, reg);
				}

				void _visit_load(firm::ir_node*const irn)
				{
					assert(firm::is_Load(irn));
					const auto ptrirn = firm::get_Load_ptr(irn);
					const auto ptrreg = _get_irn_as_register_operand(ptrirn);
					const auto memreg = _next_data_register();
					const auto width = get_width(firm::get_Load_mode(irn));
					auto addr = virtual_address{};
					addr.base = ptrreg;
					_emplace_instruction(opcode::op_mov, width, std::move(addr), memreg);
					_set_register(irn, memreg);
				}

				void _visit_store(firm::ir_node*const irn)
				{
					assert(firm::is_Store(irn));
					const auto ptrirn = firm::get_Store_ptr(irn);
					const auto valirn = firm::get_Store_value(irn);
					const auto ptrreg = _get_data_register(ptrirn);
					const auto memval = _get_irn_as_operand(valirn);
					const auto width = get_width(valirn);
					auto addr = virtual_address{};
					addr.base = ptrreg;
					_emplace_instruction(opcode::op_mov, width, memval, std::move(addr));
				}

				void _visit_call(firm::ir_node*const irn)
				{
					assert(firm::is_Call(irn));
					const auto method_entity = firm::get_Call_callee(irn);
					const auto method_type = firm::get_entity_type(method_entity);
					const auto arg_arity = firm::get_method_n_params(method_type);
					const auto res_arity = firm::get_method_n_ress(method_type);
					assert(arg_arity <= INT_MAX);  // libfirm's randomly chosen integer types...
					auto argreg = virtual_register::argument;
					for (auto i = 0; i < static_cast<int>(arg_arity); ++i) {
						const auto node = firm::get_Call_param(irn, i);
						const auto width = get_width(node);
						const auto srcval = _get_irn_as_operand(node);
						assert(can_be_in_register(node));
						_emplace_instruction(opcode::op_mov, width, srcval, argreg);
						argreg = next_argument_register(argreg);
					}
					const auto label = firm::get_entity_ld_name(method_entity);
					_emplace_instruction(opcode::mac_call_aligned, bit_width{}, label);
					if (res_arity) {
						assert(res_arity == 1);
						const auto resreg = _next_data_register();
						const auto reswidth = get_width(firm::get_method_res_type(method_type, 0));
						_emplace_instruction(opcode::op_mov, reswidth, virtual_register::result, resreg);
						_set_register(irn, resreg);
					}
				}

				void _visit_return(firm::ir_node*const irn)
				{
					assert(firm::is_Return(irn));
					const auto arity = firm::get_Return_n_ress(irn);
					if (arity) {
						assert(arity == 1);
						const auto resirn = firm::get_Return_res(irn, 0);
						const auto resval = _get_irn_as_operand(resirn);
						const auto width = get_width(resirn);
						_emplace_instruction_fall_through(
							opcode::op_mov, width, resval, virtual_register::result
						);
					}
					_emplace_instruction_fall_through(opcode::op_ret);
				}

				void _visit_cmp(firm::ir_node*const irn)
				{
					assert(firm::is_Cmp(irn));
					_set_register(irn, virtual_register::flags);
				}

				void _visit_jmp(firm::ir_node*const irn)
				{
					assert(firm::is_Jmp(irn));
					assert(firm::get_irn_n_outs(irn) == 1);
					const auto targirn = firm::get_irn_out(irn, 0);
					const auto targblk = _blockmap.at(targirn);
					_emplace_instruction_fall_through(
						opcode::op_jmp, bit_width{},
						_get_basic_block(targblk).label
					);
				}

				void _visit_cond(firm::ir_node*const irn)
				{
					assert(firm::is_Cond(irn));
<<<<<<< HEAD
					assert(firm::get_irn_n_outs(irn) == 2);
					const auto selector = firm::get_Cond_selector(irn);
					firm::ir_node* thenproj;
					firm::ir_node* elseproj;
					if (firm::get_Proj_num(firm::get_irn_out(irn, 0)) == firm::pn_Cond_true) {
						thenproj = firm::get_irn_out(irn, 0);
						elseproj = firm::get_irn_out(irn, 1);
					} else {
						thenproj = firm::get_irn_out(irn, 1);
						elseproj = firm::get_irn_out(irn, 0);
					}
					assert(firm::is_Proj(thenproj));
					assert(is_exec(thenproj));
					assert(firm::is_Proj(elseproj));
					assert(is_exec(elseproj));
					const auto thenirn = firm::get_irn_out(thenproj, 0);
					const auto elseirn = firm::get_irn_out(elseproj, 0);
					assert(firm::is_Block(thenirn));
					assert(firm::is_Block(elseirn));
					const auto thenlab = _get_basic_block(thenirn).label;
					const auto elselab = _get_basic_block(elseirn).label;
=======
					const auto targets = get_cond_targets(irn);
					const auto thenlab = _get_basic_block(targets.then_block).label;
					const auto elselab = _get_basic_block(targets.else_block).label;
>>>>>>> f6c96ef1
					assert(!thenlab.empty());
					assert(!elselab.empty());
					const auto selector = firm::get_Cond_selector(irn);
					if (firm::is_Cmp(selector)) {
						const auto relation = firm::get_Cmp_relation(selector);
						const auto jumpop = get_conditional_jump_op(relation);
						_append_cmp_to_blk_cond_branch(_current_block, selector);
						_emplace_instruction_cond_branch(jumpop, bit_width{}, thenlab);
						_emplace_instruction_fall_through(opcode::op_jmp, bit_width{}, elselab);
					} else if (firm::is_Const(selector)) {
						// This is actually an unconditional jump.
						const auto tarval = firm::get_Const_tarval(irn);
						const auto jumpto = !firm::tarval_is_null(tarval) ? thenlab : elselab;
						_emplace_instruction_fall_through(opcode::op_jmp, bit_width{}, jumpto);
					} else if (firm::is_Phi(selector)) {
						// Restore the result of a previous compare.
						const auto memoreg = _get_data_register(selector);
						_emplace_instruction_cond_branch(opcode::op_test, bit_width::viii, memoreg, memoreg);
						_emplace_instruction_cond_branch(opcode::op_jnz, bit_width{}, thenlab);
						_emplace_instruction_fall_through(opcode::op_jmp, bit_width{}, elselab);
					} else {
						MINIJAVA_NOT_REACHED();
					}
				}

				bool const_mode_b_as_bool(firm::ir_tarval* tv)
				{
					assert(tv != nullptr);
					if (tv == firm::tarval_b_false) {
						return false;
					}
					if (tv == firm::tarval_b_true) {
						return true;
					}
					MINIJAVA_NOT_REACHED();
				}

				void _visit_phi(firm::ir_node*const irn)
				{
					assert(firm::is_Phi(irn));
					const auto phireg = _get_register_or_dummy(irn);
					if (phireg != virtual_register::dummy) {
						if (is_flag(irn)) {
							_visit_flags_phi(irn);
						} else {
							_visit_data_phi(irn);
						}
					}
				}

				void _visit_data_phi(firm::ir_node*const irn)
				{
					assert(firm::is_Phi(irn) && !is_flag(irn));
					const auto phireg = _get_data_register(irn);
					const auto phiblk = _blockmap.at(irn);
					const auto arity = firm::get_Phi_n_preds(irn);
					for (auto i = 0; i < arity; ++i) {
						const auto predirn = firm::get_Phi_pred(irn, i);
						const auto predblk = firm::get_Block_cfgpred_block(phiblk, i);
						const auto predval = _get_irn_as_operand(predirn);
						const auto width = get_width(irn);
						_emplace_instruction_before_jmp(
							predblk, phiblk,
							opcode::op_mov, width, predval, phireg
						);
					}
				}

				void _visit_flags_phi(firm::ir_node*const irn)
				{
					assert(firm::is_Phi(irn) && is_flag(irn));
					const auto phireg = _get_data_register(irn);  // sic
					const auto phiblk = _blockmap.at(irn);
					const auto arity = firm::get_Phi_n_preds(irn);
					for (auto i = 0; i < arity; ++i) {
						const auto predblk = firm::get_Block_cfgpred_block(phiblk, i);
						const auto predirn = firm::get_Phi_pred(irn, i);
						if (firm::is_Const(predirn)) {
							const auto tarval = firm::get_Const_tarval(predirn);
							const auto byte = std::int64_t{const_mode_b_as_bool(tarval)};
							_emplace_instruction_before_jmp(
								predblk, phiblk,
								opcode::op_mov, bit_width::viii, byte, phireg
							);
						} else if (firm::is_Cmp(predirn)) {
							const auto relation = firm::get_Cmp_relation(predirn);
							const auto lhsirn = firm::get_Cmp_left(predirn);
							const auto rhsirn = firm::get_Cmp_right(predirn);
							const auto lhsreg = _get_irn_as_register_operand(lhsirn);
							const auto rhsval = _get_irn_as_operand(rhsirn);
							const auto width = std::max(get_width(lhsirn), get_width(rhsirn));
							const auto setop = get_conditional_set_op(relation);
							_emplace_instruction_before_jmp(
								predblk, phiblk,
								opcode::op_cmp, width, rhsval, lhsreg
							);
							_emplace_instruction_before_jmp(
								predblk, phiblk,
								setop, bit_width{}, phireg
							);
						} else {
							MINIJAVA_NOT_REACHED_MSG(firm::get_irn_opname(predirn));
						}
					}
				}

				void _visit_proj(firm::ir_node* irn)
				{
					assert(firm::is_Proj(irn));
					if (can_be_in_register(irn)) {
						const auto predirn = firm::get_Proj_pred(irn);
						const auto predreg = _get_register_or_dummy(predirn);
						if (predreg != virtual_register::dummy) {
							_set_register(irn, predreg);
						}
					}
				}

				void _finalize()
				{
					for (auto&& kv : _metamap) {
						auto& meta = kv.second;
						auto& code = _assembly.blocks[meta.index()].code;
						assert(code.empty() || !meta.code_on_fall_through.empty());
						std::copy(
							std::begin(meta.code_on_cond_branch),
							std::end(meta.code_on_cond_branch),
							std::back_inserter(code)
						);
						std::copy(
							std::begin(meta.code_on_fall_through),
							std::end(meta.code_on_fall_through),
							std::back_inserter(code)
						);
					}
				}

			};  // class generator


			void visit_first_pass_before(firm::ir_node*const irn, void*const env)
			{
				auto genp = static_cast<generator*>(env);
				genp->visit_first_pass(irn);
			}

			void visit_first_pass_after(firm::ir_node*const /*irn*/, void*const /*env*/)
			{
			}

			void visit_second_pass(firm::ir_node*const irn, void*const env)
			{
				auto genp = static_cast<generator*>(env);
				genp->visit_second_pass(irn);
			}

			std::unique_ptr<firm::ir_graph, void(*)(firm::ir_graph*)>
			make_backedge_guard(firm::ir_graph*const irg)
			{
				const auto del = [](firm::ir_graph* p){
					firm::free_irg_outs(p);
					firm::edges_deactivate(p);
				};
				firm::edges_activate(irg);
				firm::assure_irg_outs(irg);
				return {irg, del};
			}

		}  // namespace /* anonymous */


		virtual_assembly assemble_function(firm::ir_graph*const irg)
		{
			assert(irg != nullptr);
			firm::dump_ir_graph(irg, "asm");
			const auto backedge_guard = make_backedge_guard(irg);
			const auto entity = firm::get_irg_entity(irg);
			const auto ldname = firm::get_entity_ld_name(entity);
			//std::clog << "Assembling function '" << ldname << "' ..." << std::endl;
			auto gen = generator{ldname};
			firm::irg_walk_blkwise_graph(
				irg,
				visit_first_pass_before,
				visit_first_pass_after,
				&gen
			);
			gen.handle_parameters(irg);
			firm::irg_walk_topological(
				irg,
				visit_second_pass,
				&gen
			);
			//std::clog << std::endl;
			return std::move(gen).get();
		}

	}  // namespace backend

}  // namespace minijava<|MERGE_RESOLUTION|>--- conflicted
+++ resolved
@@ -847,33 +847,9 @@
 				void _visit_cond(firm::ir_node*const irn)
 				{
 					assert(firm::is_Cond(irn));
-<<<<<<< HEAD
-					assert(firm::get_irn_n_outs(irn) == 2);
-					const auto selector = firm::get_Cond_selector(irn);
-					firm::ir_node* thenproj;
-					firm::ir_node* elseproj;
-					if (firm::get_Proj_num(firm::get_irn_out(irn, 0)) == firm::pn_Cond_true) {
-						thenproj = firm::get_irn_out(irn, 0);
-						elseproj = firm::get_irn_out(irn, 1);
-					} else {
-						thenproj = firm::get_irn_out(irn, 1);
-						elseproj = firm::get_irn_out(irn, 0);
-					}
-					assert(firm::is_Proj(thenproj));
-					assert(is_exec(thenproj));
-					assert(firm::is_Proj(elseproj));
-					assert(is_exec(elseproj));
-					const auto thenirn = firm::get_irn_out(thenproj, 0);
-					const auto elseirn = firm::get_irn_out(elseproj, 0);
-					assert(firm::is_Block(thenirn));
-					assert(firm::is_Block(elseirn));
-					const auto thenlab = _get_basic_block(thenirn).label;
-					const auto elselab = _get_basic_block(elseirn).label;
-=======
 					const auto targets = get_cond_targets(irn);
 					const auto thenlab = _get_basic_block(targets.then_block).label;
 					const auto elselab = _get_basic_block(targets.else_block).label;
->>>>>>> f6c96ef1
 					assert(!thenlab.empty());
 					assert(!elselab.empty());
 					const auto selector = firm::get_Cond_selector(irn);
