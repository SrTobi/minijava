--- conflicted
+++ resolved
@@ -90,7 +90,8 @@
 				return can_be_in_register(mode);
 			}
 
-			USELESS bool can_be_in_register(firm::ir_node*const irn, const virtual_register reg) noexcept
+			__attribute__((unused))
+			bool can_be_in_register(firm::ir_node*const irn, const virtual_register reg) noexcept
 			{
 				assert(reg != virtual_register::dummy);
 				const auto mode = firm::get_irn_mode(irn);
@@ -111,7 +112,8 @@
 				return (firm::get_irn_mode(irn) == firm::mode_b);
 			}
 
-			USELESS bool is_exec(firm::ir_node*const irn) noexcept
+			__attribute__((unused))
+			bool is_exec(firm::ir_node*const irn) noexcept
 			{
 				return (firm::get_irn_mode(irn) == firm::mode_X);
 			}
@@ -321,13 +323,9 @@
 					for (std::size_t i = 0; i < arity; ++i) {
 						const auto irn = argument_nodes[i];
 						if (irn != nullptr) {
-<<<<<<< HEAD
 							// parameter was used
 							_set_register(irn, argreg);
-=======
-							_set_register(irn, argreg);
 						} else {
->>>>>>> ee9c3660
 						}
 						argreg = next_argument_register(argreg);
 					}
@@ -567,9 +565,10 @@
 				template <typename... ArgTs>
 				void _emplace_instruction_before_jmp(const bool taken,
 													 firm::ir_node*const blksrc,
-				                                     USELESS firm::ir_node*const blkdst,
+				                                     firm::ir_node*const blkdst,
 				                                     ArgTs&&... args)
 				{
+					(void) blkdst;
 					assert(firm::is_Block(blksrc));
 					assert(firm::is_Block(blkdst));
 					auto& srcmeta = _provide_bb(blksrc);
@@ -620,11 +619,7 @@
 					return newreg;
 				}
 
-<<<<<<< HEAD
-				void _visit_start(USELESS firm::ir_node*const irn)
-=======
 				void _visit_start(firm::ir_node*const irn)
->>>>>>> ee9c3660
 				{
 					assert(firm::is_Start(irn));
 					const auto blk = _blockmap.at(irn);
@@ -633,32 +628,20 @@
 					);
 				}
 
-<<<<<<< HEAD
-				void _visit_end(USELESS firm::ir_node*const irn)
-=======
 				void _visit_end(firm::ir_node*const irn)
->>>>>>> ee9c3660
 				{
 					(void) irn;
 					assert(firm::is_End(irn));
 				}
 
-<<<<<<< HEAD
-				void _visit_block(USELESS firm::ir_node*const irn)
-=======
 				void _visit_block(firm::ir_node*const irn)
->>>>>>> ee9c3660
 				{
 					(void) irn;
 					assert(firm::is_Block(irn));
 					assert(irn == _current_block);
 				}
 
-<<<<<<< HEAD
-				void _visit_const(USELESS firm::ir_node*const irn)
-=======
 				void _visit_const(firm::ir_node*const irn)
->>>>>>> ee9c3660
 				{
 					(void) irn;
 					assert(firm::is_Const(irn));
@@ -1033,11 +1016,7 @@
 				visit_second_pass,
 				&gen
 			);
-<<<<<<< HEAD
-			return std::move(gen).get();
-=======
 			return gen.get();
->>>>>>> ee9c3660
 		}
 
 	}  // namespace backend
