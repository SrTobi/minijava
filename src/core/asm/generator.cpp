#include "asm/generator.hpp"

#include <cassert>
#include <climits>
#include <cstddef>
#include <cstdint>
#include <cstdio>
#include <map>
#include <memory>
#include <string>
#include <utility>

#include <boost/variant/apply_visitor.hpp>

#include "exceptions.hpp"


namespace minijava
{

	namespace backend
	{

		namespace /* anonymous */
		{

			bit_width get_width(const firm::ir_mode* irm)
			{
				const auto bits = firm::get_mode_size_bits(irm);
				return static_cast<bit_width>(bits);
			}

			bit_width get_width(const firm::ir_node* irn)
			{
				return get_width(firm::get_irn_mode(irn));
			}

			bit_width get_width(const firm::ir_type* irt)
			{
				return get_width(firm::get_type_mode(irt));
			}


			void set_irn_link_reg(firm::ir_node* irn, const virtual_register reg)
			{
				const auto n = static_cast<std::uintptr_t>(reg);
				const auto p = reinterpret_cast<void*>(n);
				firm::set_irn_link(irn, p);
			}

			virtual_register get_irn_link_reg(firm::ir_node* irn)
			{
				const auto p = firm::get_irn_link(irn);
				const auto n = reinterpret_cast<std::uintptr_t>(p);
				return static_cast<virtual_register>(n);
			}

			opcode get_cmp_set_cc(const firm::ir_relation rel)
			{
				switch (rel) {
				case firm::ir_relation_greater:
					return opcode::op_seta;
				case firm::ir_relation_greater_equal:
					return opcode::op_setae;
				case firm::ir_relation_less:
					return opcode::op_setb;
				case firm::ir_relation_less_equal:
					return opcode::op_setbe;
				case firm::ir_relation_equal:
					return opcode::op_sete;
				case firm::ir_relation_less_greater:
					return opcode::op_setne;
				default:
					MINIJAVA_NOT_IMPLEMENTED();
				}
			}

			class generator final
			{
			public:

				generator(const char* funcname)
					: _assembly{funcname}
					, _nextreg{virtual_register::general}
				{
				}

				void visit_parameters(firm::ir_graph* irg)
				{
					const auto params = firm::get_irg_args(irg);
					const auto arity = firm::get_irn_arity(params);
					auto argreg = virtual_register::argument;
					for (auto i = 0; i < arity; ++i) {
						const auto param = firm::get_irn_n(params, i);
						set_irn_link_reg(param, argreg);
						argreg = next_argument_register(argreg);
					}
				}

				void visit(firm::ir_node*const irn)
				{
					switch (firm::get_irn_opcode(irn)) {
					case firm::iro_Start:
						_visit_start(irn);
						break;
					case firm::iro_End:
						_visit_end(irn);
						break;
					case firm::iro_Block:
						_visit_block(irn);
						break;
					case firm::iro_Const:
						_visit_const(irn);
						break;
					case firm::iro_Add:
						_visit_binop(irn, opcode::op_add);
						break;
					case firm::iro_Sub:
						_visit_binop(irn, opcode::op_sub);
						break;
					case firm::iro_Mul:
						_visit_binop(irn, opcode::op_mul);
						break;
					case firm::iro_Div:
						_visit_binop(irn, opcode::mac_div);
						break;
					case firm::iro_Mod:
						_visit_binop(irn, opcode::mac_mod);
						break;
					case firm::iro_Minus:
						_visit_minus(irn);
						break;
					case firm::iro_Conv:
						_visit_conv(irn);
						break;
					case firm::iro_Address:
						_visit_address(irn);
						break;
					case firm::iro_Load:
						_visit_load(irn);
						break;
					case firm::iro_Store:
						_visit_store(irn);
						break;
					case firm::iro_Call:
						_visit_call(irn);
						break;
					case firm::iro_Return:
						_visit_return(irn);
						break;
					case firm::iro_Cmp:
						_visit_cmp(irn);
						break;
					case firm::iro_Jmp:
						_visit_jmp(irn);
						break;
					case firm::iro_Cond:
						_visit_cond(irn);
						break;
					case firm::iro_Phi:
						_visit_phi(irn);
						break;
					case firm::iro_Proj:
						_visit_proj(irn);
						break;
					default:
						MINIJAVA_THROW_ICE_MSG(
							internal_compiler_error,
							firm::get_irn_opname(irn)
						);
					}
				}

				virtual_assembly get() &&
				{
					return std::move(_assembly);
				}

			private:

				virtual_assembly _assembly;
				virtual_register _nextreg;
				std::map<const firm::ir_node*, std::size_t> _blockmap;
				std::size_t _current_blk_idx;

				virtual_register _next_register()
				{
					const auto current = _nextreg;
					_nextreg = next_general_register(current);
					return current;
				}

				std::size_t _provide_block_idx(firm::ir_node* blk)
				{
                    assert(firm::is_Block(blk));
					const auto pos = _blockmap.find(blk);
					if (pos != _blockmap.end()) {
						return pos->second;
					}
					const auto pointer = static_cast<void*>(blk);
					const auto address = reinterpret_cast<std::uintptr_t>(pointer);
					const auto index = _assembly.blocks.size();
					_assembly.blocks.emplace_back(".L" + std::to_string(address));
					_blockmap[blk] = index;
					return index;
				}

				template <typename... ArgTs>
				void _emplace_instruction(ArgTs&&... args)
				{
					_assembly.blocks[_current_blk_idx].code.emplace_back(
						std::forward<ArgTs>(args)...
					);
				}

				template <typename... ArgTs>
				void _emplace_instruction_before_jmp(firm::ir_node* blkfrom,
				                                     firm::ir_node* blkto,
				                                     ArgTs&&... args)
				{
                    assert(firm::is_Block(blkfrom));
                    assert(firm::is_Block(blkto));
					const auto idxfrom = _provide_block_idx(blkfrom);
					const auto idxto = _provide_block_idx(blkto);
					const auto label = _assembly.blocks[idxto].label.c_str();
					auto& code = _assembly.blocks[idxfrom].code;
					const auto pos = std::find_if(
						code.crbegin(), code.crend(),
						[label](auto&& instr){
							const auto namep = get_name(instr.op1);
							return (namep != nullptr) && (*namep == label);
						}
					);
					const auto fwdpos = code.cbegin() + (code.crend() - pos - 1);
					assert(*get_name(fwdpos->op1) == label);
					code.emplace(fwdpos, std::forward<ArgTs>(args)...);
				}

				void _visit_start(firm::ir_node* irn)
				{
                    assert(firm::is_Start(irn));
				}

				void _visit_end(firm::ir_node* irn)
				{
                    assert(firm::is_End(irn));
				}

				void _visit_block(firm::ir_node* irn)
				{
                    assert(firm::is_Block(irn));
					_current_blk_idx = _provide_block_idx(irn);
				}

				void _visit_const(firm::ir_node* irn)
				{
					assert(firm::is_Const(irn));
					const auto width = get_width(irn);
					const auto tarval = firm::get_Const_tarval(irn);
					const auto number = firm::get_tarval_long(tarval);
					const auto dstreg = _next_register();
					set_irn_link_reg(irn, dstreg);
					_emplace_instruction(opcode::op_mov, width, number, dstreg);
				}

				void _visit_binop(firm::ir_node* irn, const opcode binop)
				{
                    assert(firm::is_binop(irn));
					const auto lhs = firm::get_binop_left(irn);
					const auto rhs = firm::get_binop_right(irn);
					const auto width = get_width(irn);
					assert(get_width(lhs) == width);
					assert(get_width(rhs) == width);
					const auto dstreg = _next_register();
					const auto lhsreg = get_irn_link_reg(lhs);
					const auto rhsreg = get_irn_link_reg(rhs);
					set_irn_link_reg(irn, dstreg);
					_emplace_instruction(opcode::op_mov, width, lhsreg, dstreg);
					_emplace_instruction(binop, width, rhsreg, dstreg);
				}

<<<<<<< HEAD
				void _visit_div(firm::ir_node* irn)
				{
                    assert(firm::is_Div(irn));
					const auto lhs = firm::get_binop_left(irn);
					const auto rhs = firm::get_binop_right(irn);
					const auto width = get_width(firm::get_Div_resmode(irn));
					assert(get_width(lhs) == width);
					assert(get_width(rhs) == width);
					const auto lhsreg = get_irn_link_reg(lhs);
					const auto rhsreg = get_irn_link_reg(rhs);
					const auto divreg = _next_register();
					const auto modreg = _next_register();
					_emplace_instruction(opcode::op_mov, width, lhsreg, divreg);
					_emplace_instruction(opcode::op_mov, width, rhsreg, modreg);
					_emplace_instruction(opcode::mac_divmod, width, divreg, modreg);
					set_irn_link_reg(irn, divreg);
				}

				void _visit_mod(firm::ir_node* irn)
				{
                    assert(firm::is_Mod(irn));
					const auto lhs = firm::get_binop_left(irn);
					const auto rhs = firm::get_binop_right(irn);
					const auto width = get_width(firm::get_Mod_resmode(irn));
					assert(get_width(lhs) == width);
					assert(get_width(rhs) == width);
					const auto lhsreg = get_irn_link_reg(lhs);
					const auto rhsreg = get_irn_link_reg(rhs);
					const auto divreg = _next_register();
					const auto modreg = _next_register();
					_emplace_instruction(opcode::op_mov, width, lhsreg, divreg);
					_emplace_instruction(opcode::op_mov, width, rhsreg, modreg);
					_emplace_instruction(opcode::mac_divmod, width, divreg, modreg);
					set_irn_link_reg(irn, modreg);
				}

				void _visit_minus(firm::ir_node* irn)
				{
					assert(firm::is_Minus(irn));
				}

				void _visit_conv(firm::ir_node* irn)
				{
                    assert(firm::is_Conv(irn));
					const auto srcirn = firm::get_irn_n(irn, 0);
					const auto srcreg = get_irn_link_reg(srcirn);
					const auto srcmod = firm::get_irn_mode(srcirn);
					const auto dstmod = firm::get_irn_mode(irn);
					if (srcmod == dstmod) {
						set_irn_link_reg(irn, srcreg);
					} else if ((srcmod == firm::mode_Is) && (dstmod == firm::mode_Ls)) {
						const auto dstreg = _next_register();
						_emplace_instruction(opcode::op_movslq, bit_width{}, srcreg, dstreg);
						set_irn_link_reg(irn, dstreg);
					} else if ((srcmod == firm::mode_Ls) && (dstmod == firm::mode_Is)) {
						set_irn_link_reg(irn, srcreg);
					} else {
						MINIJAVA_NOT_IMPLEMENTED();
					}
				}

=======
>>>>>>> 07b7b404
				void _visit_address(firm::ir_node* irn)
				{
                    assert(firm::is_Address(irn));
					const auto entity = firm::get_Address_entity(irn);
					const auto ldname = firm::get_entity_ld_name(entity);
					const auto reg = _next_register();
					_emplace_instruction(opcode::op_lea, bit_width{}, ldname, reg);
					set_irn_link_reg(irn, reg);
				}

				void _visit_load(firm::ir_node* irn)
				{
                    assert(firm::is_Load(irn));
					const auto ptrirn = firm::get_Load_ptr(irn);
					const auto ptrreg = get_irn_link_reg(ptrirn);
					const auto valreg = _next_register();
					const auto width = get_width(irn);
					auto addr = virtual_address{};
					addr.base = ptrreg;
					_emplace_instruction(opcode::op_mov, width, std::move(addr), valreg);
					set_irn_link_reg(irn, valreg);
				}

				void _visit_store(firm::ir_node* irn)
				{
                    assert(firm::is_Store(irn));
					const auto ptrirn = firm::get_Store_ptr(irn);
					const auto valirn = firm::get_Store_value(irn);
					const auto ptrreg = get_irn_link_reg(ptrirn);
					const auto valreg = get_irn_link_reg(valirn);
					const auto width = get_width(valirn);
					auto addr = virtual_address{};
					addr.base = ptrreg;
					_emplace_instruction(opcode::op_mov, width, valreg, std::move(addr));
				}

				void _visit_call(firm::ir_node* irn)
				{
					assert(firm::is_Call(irn));
					const auto method_entity = firm::get_Call_callee(irn);
					const auto method_type = firm::get_entity_type(method_entity);
					const auto arg_arity = firm::get_method_n_params(method_type);
					const auto res_arity = firm::get_method_n_ress(method_type);
					assert(arg_arity <= INT_MAX);  // libfirm's randomly chosen integer types...
					auto argreg = virtual_register::argument;
					for (auto i = 0; i < static_cast<int>(arg_arity); ++i) {
						const auto node = firm::get_Call_param(irn, i);
						const auto width = get_width(node);
						const auto srcreg = get_irn_link_reg(node);
						_emplace_instruction(opcode::op_mov, width, srcreg, argreg);
						argreg = next_argument_register(argreg);
					}
					const auto label = firm::get_entity_ld_name(method_entity);
					_emplace_instruction(opcode::mac_call_aligned, bit_width{}, label);
					if (res_arity) {
						assert(res_arity == 1);
						const auto resreg = _next_register();
						const auto reswidth = get_width(firm::get_method_res_type(method_type, 0));
						_emplace_instruction(opcode::op_mov, reswidth, virtual_register::result, resreg);
					}
				}

				void _visit_return(firm::ir_node* irn)
				{
					assert(firm::is_Return(irn));
					const auto arity = firm::get_Return_n_ress(irn);
					if (arity) {
						assert(arity == 1);
						const auto resirn = firm::get_Return_res(irn, 0);
						const auto resreg = get_irn_link_reg(resirn);
						const auto width = get_width(resirn);
						_emplace_instruction(opcode::op_mov, width, resreg, virtual_register::result);
						fprintf(stderr, "%s returns %s\n", _assembly.ldname.c_str(), firm::get_irn_opname(resirn));
					}
					_emplace_instruction(opcode::op_ret);
				}

				void _visit_cmp(firm::ir_node* irn)
				{
                    assert(firm::is_Cmp(irn));
					const auto lhsirn = firm::get_Cmp_left(irn);
					const auto rhsirn = firm::get_Cmp_right(irn);
					const auto lhsreg = get_irn_link_reg(lhsirn);
					const auto rhsreg = get_irn_link_reg(rhsirn);
					const auto width = std::max(get_width(lhsirn), get_width(rhsirn));
					const auto resreg = _next_register();
					const auto setcc = get_cmp_set_cc(firm::get_Cmp_relation(irn));
					_emplace_instruction(opcode::op_cmp, width, lhsreg, rhsreg);
					_emplace_instruction(setcc, bit_width{}, resreg);
					set_irn_link_reg(irn, resreg);
				}

				void _visit_jmp(firm::ir_node* irn)
				{
                    assert(firm::is_Jmp(irn));
					assert(firm::get_irn_n_outs(irn) == 1);
					const auto targirn = firm::get_irn_out(irn, 0);
					const auto targidx = _provide_block_idx(targirn);
					_emplace_instruction(
						opcode::op_jmp, bit_width{},
						_assembly.blocks[targidx].label
					);
				}

				void _visit_cond(firm::ir_node* irn)
				{
                    assert(firm::is_Cond(irn));
					assert(firm::get_irn_n_outs(irn) == 2);
					const auto condirn = firm::get_Cond_selector(irn);
					const auto thenproj = firm::get_irn_out(irn, firm::pn_Cond_true);
					const auto elseproj = firm::get_irn_out(irn, firm::pn_Cond_false);
					assert(firm::is_Proj(thenproj));
					assert(firm::get_irn_mode(thenproj) == firm::get_modeX());
					assert(firm::is_Proj(elseproj));
					assert(firm::get_irn_mode(elseproj) == firm::get_modeX());
					const auto thenirn = firm::get_irn_out(thenproj, 0);
					const auto elseirn = firm::get_irn_out(elseproj, 0);
					assert(firm::is_Block(thenirn));
					assert(firm::is_Block(elseirn));
					const auto thenidx = _provide_block_idx(thenirn);
					const auto elseidx = _provide_block_idx(elseirn);
					const auto condreg = get_irn_link_reg(condirn);
					_emplace_instruction(opcode::op_cmp, get_width(condirn), 0, condreg);
					_emplace_instruction(opcode::op_je, bit_width{}, _assembly.blocks[elseidx].label);
					_emplace_instruction(opcode::op_jmp, bit_width{}, _assembly.blocks[thenidx].label);
				}

				void _visit_phi(firm::ir_node* irn)
				{
                    assert(firm::is_Phi(irn));
					const auto phiblk = firm::get_nodes_block(irn);
					const auto phireg = _next_register();
					const auto arity = firm::get_Phi_n_preds(irn);
					const auto width = get_width(irn);
					for (auto i = 0; i < arity; ++i) {
						const auto predirn = firm::get_Phi_pred(irn, i);
						const auto predreg = get_irn_link_reg(predirn);
						const auto predblk = firm::get_Block_cfgpred_block(phiblk, i);
						_emplace_instruction_before_jmp(predblk, phiblk, opcode::op_mov, width, predreg, phireg);
					}
					set_irn_link_reg(irn, phireg);
				}

				void _visit_proj(firm::ir_node* irn)
				{
                    assert(firm::is_Proj(irn));
					const auto predirn = firm::get_Proj_pred(irn);
					const auto predreg = get_irn_link_reg(predirn);
					set_irn_link_reg(irn, predreg);
				}

			};  // class generator


			void visit_node_before(firm::ir_node* /*irn*/, void* /*env*/)
			{
				// Nothing to do?
			}

			void visit_node_after(firm::ir_node* irn, void* env)
			{
				auto genp = static_cast<generator*>(env);
				genp->visit(irn);
			}

			class ir_resource_guard final
			{
			public:

				ir_resource_guard(firm::ir_graph* irg, firm::ir_resources_t res)
					: _irg{irg}, _res{res}
				{
					firm::ir_reserve_resources(_irg, _res);
				}

				~ir_resource_guard()
				{
					firm::ir_free_resources(_irg, _res);
				}

				ir_resource_guard(const ir_resource_guard&) = delete;
				ir_resource_guard& operator=(const ir_resource_guard&) = delete;
				ir_resource_guard(ir_resource_guard&&) = delete;
				ir_resource_guard& operator=(ir_resource_guard&&) = delete;

			private:

				firm::ir_graph* _irg;
				firm::ir_resources_t _res;
			};

			std::unique_ptr<firm::ir_graph, void(*)(firm::ir_graph*)>
			make_backedge_guard(firm::ir_graph* irg)
			{
				firm::assure_irg_outs(irg);
				return {irg, &firm::free_irg_outs};
			}

		}  // namespace /* anonymous */

		virtual_assembly assemble_function(firm::ir_graph* irg)
		{
			assert(irg != nullptr);
			const ir_resource_guard resource_guard {irg, firm::IR_RESOURCE_IRN_LINK};
			const auto backedge_guard = make_backedge_guard(irg);
			const auto entity = firm::get_irg_entity(irg);
			const auto ldname = firm::get_entity_ld_name(entity);
			auto gen = generator{ldname};
			gen.visit_parameters(irg);
			firm::irg_walk_blkwise_graph(
				irg,
				visit_node_before,
				visit_node_after,
				&gen
			);
			return std::move(gen).get();
		}

	}  // namespace backend

}  // namespace minijava<|MERGE_RESOLUTION|>--- conflicted
+++ resolved
@@ -266,6 +266,7 @@
 				void _visit_binop(firm::ir_node* irn, const opcode binop)
 				{
                     assert(firm::is_binop(irn));
+                    assert(!firm::is_Div(irn) && !firm::is_Mod(irn));
 					const auto lhs = firm::get_binop_left(irn);
 					const auto rhs = firm::get_binop_right(irn);
 					const auto width = get_width(irn);
@@ -279,43 +280,6 @@
 					_emplace_instruction(binop, width, rhsreg, dstreg);
 				}
 
-<<<<<<< HEAD
-				void _visit_div(firm::ir_node* irn)
-				{
-                    assert(firm::is_Div(irn));
-					const auto lhs = firm::get_binop_left(irn);
-					const auto rhs = firm::get_binop_right(irn);
-					const auto width = get_width(firm::get_Div_resmode(irn));
-					assert(get_width(lhs) == width);
-					assert(get_width(rhs) == width);
-					const auto lhsreg = get_irn_link_reg(lhs);
-					const auto rhsreg = get_irn_link_reg(rhs);
-					const auto divreg = _next_register();
-					const auto modreg = _next_register();
-					_emplace_instruction(opcode::op_mov, width, lhsreg, divreg);
-					_emplace_instruction(opcode::op_mov, width, rhsreg, modreg);
-					_emplace_instruction(opcode::mac_divmod, width, divreg, modreg);
-					set_irn_link_reg(irn, divreg);
-				}
-
-				void _visit_mod(firm::ir_node* irn)
-				{
-                    assert(firm::is_Mod(irn));
-					const auto lhs = firm::get_binop_left(irn);
-					const auto rhs = firm::get_binop_right(irn);
-					const auto width = get_width(firm::get_Mod_resmode(irn));
-					assert(get_width(lhs) == width);
-					assert(get_width(rhs) == width);
-					const auto lhsreg = get_irn_link_reg(lhs);
-					const auto rhsreg = get_irn_link_reg(rhs);
-					const auto divreg = _next_register();
-					const auto modreg = _next_register();
-					_emplace_instruction(opcode::op_mov, width, lhsreg, divreg);
-					_emplace_instruction(opcode::op_mov, width, rhsreg, modreg);
-					_emplace_instruction(opcode::mac_divmod, width, divreg, modreg);
-					set_irn_link_reg(irn, modreg);
-				}
-
 				void _visit_minus(firm::ir_node* irn)
 				{
 					assert(firm::is_Minus(irn));
@@ -323,7 +287,7 @@
 
 				void _visit_conv(firm::ir_node* irn)
 				{
-                    assert(firm::is_Conv(irn));
+					assert(firm::is_Conv(irn));
 					const auto srcirn = firm::get_irn_n(irn, 0);
 					const auto srcreg = get_irn_link_reg(srcirn);
 					const auto srcmod = firm::get_irn_mode(srcirn);
@@ -341,8 +305,6 @@
 					}
 				}
 
-=======
->>>>>>> 07b7b404
 				void _visit_address(firm::ir_node* irn)
 				{
                     assert(firm::is_Address(irn));
