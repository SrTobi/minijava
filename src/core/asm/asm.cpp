#include "asm/asm.hpp"

#include <cassert>
#include <cstddef>

<<<<<<< HEAD
#include "asm/allocator.hpp"
=======
#include "asm/allocate_registers.hpp"
>>>>>>> 7bf964a3
#include "asm/data.hpp"
#include "asm/generator.hpp"
#include "asm/output.hpp"
#include "exceptions.hpp"
#include "irg/irg.hpp"


namespace minijava
{

	void assemble(firm_ir& ir, file_output& out)
	{
		assert(ir);
		const auto guard = make_irp_guard(*ir->second, ir->first);
		//backend::write_data_segment(firm::get_glob_type(), out);
		const auto n = firm::get_irp_n_irgs();
		auto virtasm = backend::virtual_assembly{};
		auto realasm = backend::real_assembly{};
		for (std::size_t i = 0; i < n; ++i) {
			const auto irg = firm::get_irp_irg(i);
			virtasm.clear();
			backend::assemble_function(irg, virtasm);
			backend::write_text(virtasm, out);  // TODO: remove
			realasm.clear();
			//backend::allocate_registers(virtasm, realasm);
			//backend::write_text(realasm, out);
			out.write("\n");
		}
		MINIJAVA_NOT_IMPLEMENTED();  // TODO: remove
	}

}  // namespace minijava<|MERGE_RESOLUTION|>--- conflicted
+++ resolved
@@ -3,11 +3,7 @@
 #include <cassert>
 #include <cstddef>
 
-<<<<<<< HEAD
 #include "asm/allocator.hpp"
-=======
-#include "asm/allocate_registers.hpp"
->>>>>>> 7bf964a3
 #include "asm/data.hpp"
 #include "asm/generator.hpp"
 #include "asm/output.hpp"
@@ -22,7 +18,7 @@
 	{
 		assert(ir);
 		const auto guard = make_irp_guard(*ir->second, ir->first);
-		//backend::write_data_segment(firm::get_glob_type(), out);
+		backend::write_data_segment(firm::get_glob_type(), out);
 		const auto n = firm::get_irp_n_irgs();
 		auto virtasm = backend::virtual_assembly{};
 		auto realasm = backend::real_assembly{};
@@ -30,13 +26,12 @@
 			const auto irg = firm::get_irp_irg(i);
 			virtasm.clear();
 			backend::assemble_function(irg, virtasm);
-			backend::write_text(virtasm, out);  // TODO: remove
+			//backend::write_text(virtasm, out);  // TODO: remove
 			realasm.clear();
-			//backend::allocate_registers(virtasm, realasm);
-			//backend::write_text(realasm, out);
+			backend::allocate_registers(virtasm, realasm);
+			backend::write_text(realasm, out);
 			out.write("\n");
 		}
-		MINIJAVA_NOT_IMPLEMENTED();  // TODO: remove
 	}
 
 }  // namespace minijava