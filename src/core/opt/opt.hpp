/**
 * @file opt.hpp
 *
 * @brief
 *     Interface for optimizations.
 *
 */

#pragma once

#include <queue>

#include "irg/irg.hpp"


namespace minijava
{

	/**
	 * @brief
	 *     Namespace for optimizations.
	 */
	namespace opt
	{
		/**
		 * @brief
		 *     Base class all optimizations should inherit from and implement
		 */
		class optimization
		{
		public:
			/**
			 * @brief
			 *     Optimizes the given Firm IRG.
			 *     Should be overwritten.
			 * @param ir
			 *     IRG to optimize
			 * @return
			 *     Returns true, if something has changed in the IRG, otherwhise false
			 */
			virtual bool optimize(firm_ir& ir) = 0;
		};

		/**
		 * Type of the worklist queue
		 */
		using worklist_queue = std::queue<firm::ir_node*>;

		/**
		 * @brief
		 *     Base for all worklist based optimization. Calls `handle` and
		 *     `cleanup` in topological order.
		 */
		class worklist_optimization : public optimization
		{
		protected:

			/**
			 * The current irg
			 */
			firm::ir_graph* _irg;

			/**
			 * Should be set, if something changed
			 */
			bool _changed{};

		public:
			/**
			 * @brief
			 *     Called in topological order for each node of each graph.
			 *     Virtual function which must be overridden by the child class.
			 * @param node
			 * @return
			 */
			virtual bool handle(firm::ir_node* node) = 0;

			/**
			 * @brief
			 *     Called in topological order for each node of each graph, AFTER `handle`.
			 *     Virtual function which could be overridden by the child class.
			 * @param node
			 */
			virtual void cleanup(firm::ir_node* node);

			/**
			 * @brief
			 *     Runs the optimization on the given irp.
			 *     Virtual function, which could be overriden by the child class.
			 * @param ir
			 * @return true, if something has changed
			 */
			virtual bool optimize(firm_ir &ir) override;
		};

		/**
		 * @brief
		 *     Runs an worklist based optimization on the given irg.
		 */
		class worklist
		{
		protected:
			/**
			 * The current irg.
			 */
			firm::ir_graph* _irg;

		public:
			/**
			 * @brief
			 *     Constructor, expects and irg
			 * @param irg
			 */
			worklist(firm::ir_graph* irg);

			/**
			 * @brief
			 *     Runs the worklist optimization.
			 * @param opt
			 */
			void run(worklist_optimization *opt);
		};


		/**
		 * @brief
		 *     Get all out edges of the given `node`.
		 *     Expects, that `firm::edges_activate` is called before.
		 * @param node
		 * @return
		 */
		std::vector<std::pair<firm::ir_node*, int>> get_out_edges_safe(firm::ir_node* node);
<<<<<<< HEAD
		std::vector<std::pair<firm::ir_node*, int>> get_block_succ(firm::ir_node* node);
=======

		/**
		 * @brief
		 *     Copies the given node `n` to `irg` and returns the new node.
		 * @param n
		 * @param irg
		 * @return
		 */
>>>>>>> ce7c26a8
		firm::ir_node* copy_irn_to_irg(firm::ir_node *n, firm::ir_graph *irg);


		/**
		 * @brief
		 *     Has the given ir_node any runtime influence or does it behave like a nop
		 * @param node
		 *     ir_node to check it's opcode
		 * @return
		 *     true, if the node behaves like a nop
		 */
		bool is_nop(firm::ir_node* node);

		/**
		 * @brief
		 *     Returns true, if the given tarval is numeric
		 * @param val
		 * @return
		 */
		bool is_tarval_numeric(firm::ir_tarval* val);

		/**
		 * @brief
		 *     Returns true, if the given tarval `val` has the given long value `num`
		 * @param val
		 * @param num
		 * @return
		 */
		bool is_tarval_with_num(firm::ir_tarval* val, long num);
	}

	/**
	 * @brief
	 *     Optimizes the given Firm IRG.
	 *
	 * @param ir
	 *     IRG to optimize
	 *
	 */
	void optimize(firm_ir& ir);

	/**
	 * @brief
	 *     Registers all known optimizatios to be evaluated before running the backend
	 */
	void register_all_optimizations();

	/**
	 * @brief
	 *     Registers a single optimization to be evaluated before running the backend
	 * @param opt
	 *     Optimization to be evaluated
	 */
	void register_optimization(std::unique_ptr<minijava::opt::optimization> opt);

}  // namespace minijava<|MERGE_RESOLUTION|>--- conflicted
+++ resolved
@@ -130,9 +130,14 @@
 		 * @return
 		 */
 		std::vector<std::pair<firm::ir_node*, int>> get_out_edges_safe(firm::ir_node* node);
-<<<<<<< HEAD
+
+		/**
+		 * @brief
+		 *     Returns the successor of the given block
+		 * @param node
+		 * @return
+		 */
 		std::vector<std::pair<firm::ir_node*, int>> get_block_succ(firm::ir_node* node);
-=======
 
 		/**
 		 * @brief
@@ -141,7 +146,6 @@
 		 * @param irg
 		 * @return
 		 */
->>>>>>> ce7c26a8
 		firm::ir_node* copy_irn_to_irg(firm::ir_node *n, firm::ir_graph *irg);
 
 
