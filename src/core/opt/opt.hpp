--- conflicted
+++ resolved
@@ -72,8 +72,7 @@
 		std::vector<std::pair<firm::ir_node*, int>> get_out_edges_safe(firm::ir_node* node);
 		firm::ir_node* copy_irn_to_irg(firm::ir_node *n, firm::ir_graph *irg);
 		void clone_irg(firm::ir_graph* from, firm::ir_graph* to);
-<<<<<<< HEAD
-=======
+
 
 		/**
 		 * @brief
@@ -88,7 +87,6 @@
 		firm::ir_tarval* get_tarval(firm::ir_node* node, int n);
 		bool is_tarval_numeric(firm::ir_tarval* val);
 		bool is_tarval_with_num(firm::ir_tarval* val, long num);
->>>>>>> 4cc9bb6d
 	}
 
 	/**
