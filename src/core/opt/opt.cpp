--- conflicted
+++ resolved
@@ -1,25 +1,21 @@
 #include "opt/opt.hpp"
-<<<<<<< HEAD
-
+
+#include <algorithm>
 #include <cassert>
+#include <queue>
+#include <unordered_map>
 
 #include "irg/irg.hpp"
-#include "opt/lowering.hpp"
-
-=======
 #include "opt/conditional.hpp"
 #include "opt/control_flow.hpp"
 #include "opt/folding.hpp"
 #include "opt/inline.hpp"
+#include "opt/load_store.hpp"
+#include "opt/lowering.hpp"
 #include "opt/unroll.hpp"
 #include "opt/unused_params.hpp"
 #include "opt/unused_method.hpp"
-#include "opt/load_store.hpp"
 #include "opt/tailrec.hpp"
-#include <queue>
-#include <unordered_map>
-#include <algorithm>
->>>>>>> 89357f8e
 
 namespace minijava
 {
@@ -83,6 +79,7 @@
 				changed = opt->optimize(ir) || changed;
 			}
 		} while (changed && count++ < max_count);
+		opt::lower();
 	}
 
 	void register_optimization(std::unique_ptr<minijava::opt::optimization> opt)
@@ -267,19 +264,10 @@
 		register_optimization(it->second());
 	}
 
-<<<<<<< HEAD
-	void optimize(firm_ir& ir)
-	{
-		assert(ir);
-		const auto guard = make_irp_guard(*ir->second, ir->first);
-		// TODO: Implement (in particular, constant propagation)
-		opt::lower();
-=======
 	const std::vector<std::string>& get_optimization_names()
 	{
 		static const auto names = make_opt_names();
 		return names;
->>>>>>> 89357f8e
 	}
 
 }  // namespace minijava