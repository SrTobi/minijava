/**
 * @file semantic.hpp
 *
 * @brief
 *     Public interface for semantic analysis.
 *
 */

#pragma once

#include <cstdint>

#include "parser/ast.hpp"
<<<<<<< HEAD
#include "semantic/constant.hpp"
=======
#include "parser/ast_factory.hpp"
#include "semantic/attribute.hpp"
>>>>>>> 4b37c75d
#include "semantic/name_type_analysis.hpp"
#include "semantic/type_info.hpp"
#include "symbol/symbol_pool.hpp"


namespace minijava
{

	/**
	 * @brief
	 *     Aggregate for all semantic information collected during the semantic
	 *     analysis of the program.
	 *
	 * Among other information, this data structure contains the AST
	 * annotations.  It also contains as a `private` member an immutable copy
	 * of the AST that defines the builtin class types such that references to
	 * them from other annotations remain valid as long as the `semantic_info`
	 * object exists.
	 *
	 */
	class semantic_info final
	{

	public:

		/** @brief Type mapping class names to type definitions. */
		using class_definitions = sem::type_definitions;  // TODO

		/** @brief Type mapping typed AST nodes to type definitions. */
		using type_attributes = sem::type_attributes;

		/** @brief Type mapping `method` nodes to sets of `var_decl` nodes. */
		using locals_attributes = sem::locals_attributes;

		/** @brief Type mapping `var_access` and `array_access` nodes to `var_decl` nodes. */
		using vardecl_attributes = sem::vardecl_attributes;

		/** @brief Type mapping `method_invocation` nodes to `instance_method` nodes. */
		using method_attributes = sem::method_attributes;

		/** @brief Type mapping `expression` nodes to integers. */
		using const_attributes = sem::const_attributes;

		/**
		 * @brief
		 *     Constructs an immutable semantic information aggregate.
		 *
		 * @param classes
		 *     classes (built-in and user-defined) in the program
		 *
		 * @param type_annotations
		 *     mapping of typed AST nodes to the definition of their type
		 *
		 * @param locals_annotations
		 *     mapping of `method` nodes to the set of their local variable
		 *     declarations
		 *
		 * @param vardecl_annotations
		 *     mapping of `var_access` and `array_access` nodes to the node
		 *     that declare the used identifier
		 *
		 * @param method_annotations
		 *     mapping of `method_invocation` nodes to the node that defines
		 *     the called method
		 *
		 * @param const_annotations
		 *     mapping of constant `expression` nodes to their value
		 *
		 * @param builtin_ast
		 *     AST with definitions of built-in classes
		 *
		 */
		semantic_info(class_definitions classes,
		              type_attributes type_annotations,
		              locals_attributes locals_annotations,
		              vardecl_attributes vardecl_annotations,
		              method_attributes method_annotations,
		              const_attributes const_annotations,
		              std::unique_ptr<ast::program> builtin_ast)
				: _classes{std::move(classes)}
				, _type_annotations{std::move(type_annotations)}
				, _locals_annotations{std::move(locals_annotations)}
				, _vardecl_annotations{std::move(vardecl_annotations)}
				, _method_annotations{std::move(method_annotations)}
				, _const_annotations{std::move(const_annotations)}
				, _builtin_ast{std::move(builtin_ast)}
		{
			assert(_builtin_ast);
		}

		/**
		 * @brief
		 *     `return`s the mapping from class names (builtin and
		 *     user-defined) to their definitions.
		 *
		 * @returns
		 *     `const` reference to class definitions mapping
		 *
		 */
		const auto& classes() const noexcept
		{
			return _classes;
		}

		/**
		 * @brief
		 *     `return`s the mapping from typed AST nodes to their type
		 *     definitions.
		 *
		 * For example, the variable access node `foo` will be mapped to the
		 * definition of `foo`'s type.
		 *
		 * All `var_decl`, `method` and `expression` nodes in the AST will be
		 * mapped for if their type cannot be determined, the program is
		 * ill-formed and will be rejected.  The type of a `var_decl` node is
		 * the type of the declared identifier.  The type of a `method` node is
		 * the `return` type of the declared method.  (Because MiniJava is more
		 * like Fortran than like Haskell.)
		 *
		 * @returns
		 *     `const` reference to type annotations
		 *
		 */
		const type_attributes& type_annotations() const noexcept
		{
			return _type_annotations;
		}

		/**
		 * @brief
		 *     `return`s a mapping from `method` nodes to sets of `var_decl`
		 *     nodes of their local variable declarations.
		 *
		 * For example, the `instance_method` node for the following method
		 *
		 *     int meanSquared(int a, int b) {
		 *                     ^^^^^  ^^^^^
		 *         int c = (a + b) / 2;
		 *         ^^^^^
		 *         return c * c;
		 *     }
		 *
		 * will be mapped to the `var_decl` nodes for the declarations of `a`,
		 * `b` and `c`.  Note that the `return` value is not a declared
		 * variable.  Neither are the unnamed intermediary results.  This set
		 * is flattened over all nested scopes a method body might contain.
		 *
		 * All `instance_method` and `main_method` nodes will have this
		 * attribute set.
		 *
		 * @returns
		 *     `const` reference to local variable annotations
		 *
		 */
		const locals_attributes& locals_annotations() const noexcept
		{
			return _locals_annotations;
		}

		/**
		 * @brief
		 *     `return`s the mapping from `var_access` and `array_access` nodes
		 *     to the `var_decl` node that declare the used identifier.
		 *
		 * For example, in this snippet (which invokes undefined behavior at
		 * run-time due to using an unitialized variable, but never mind that),
		 *
		 *         +--------------+
		 *         |              |
		 *         V              |
		 *     int a;             |
		 *     System.out.println(a);
		 *
		 * the `var_access` node for the usage of `a` on the second line will
		 * be mapped to the `var_decl` node for the declaration of `a` on the
		 * first line.
		 *
		 * All `var_access` and `array_access` nodes will be mapped for if the
		 * point of declaration of the referenced identifier cannot be
		 * determined, the program is ill-formed and will be rejected.
		 *
		 * @returns
		 *     `const` reference to variable declaration annotations
		 *
		 */
		const vardecl_attributes& vardecl_annotations() const noexcept
		{
			return _vardecl_annotations;
		}

		/**
		 * @brief
		 *     `return`s the mapping from `method_invocation` nodes to the
		 *     `instance_method` node of the called method.
		 *
		 * For example, in the following recursive snippet,
		 *
		 *         +--------------+
		 *         |              |
		 *         V              |
		 *     int fac(int n) {   |
		 *         if (n == 0) {  |
		 *             return 1;  |
		 *         } else {       |
		 *             return n * fac(n - 1);
		 *         }
		 *     }
		 *
		 * the `method_invocation` node for the call to `fac` on the fifth line
		 * will be mapped to the `instance_method` node that defines `fac`.
		 *
		 * All `method_invocation` nodes will be mapped for if the definition
		 * of the called method cannot be determined, the program is ill-formed
		 * and will be rejected.  The mapped type is `instance_method` because
		 * a `main_method` cannot be called.
		 *
		 * @returns
		 *     `const` reference to method annotations
		 *
		 */
		const method_attributes& method_annotations() const noexcept
		{
			return _method_annotations;
		}

		/**
		 * @brief
		 *     `return`s a mapping from `expression` nodes to their constant
		 *     value (if it is known).
		 *
		 * For example, in the following snippet
		 *
		 *     int a = 5;
		 *     int b = a * (1 + 2);
		 *
		 * the `integer_constant` nodes will be mapped to the constants 5, 1
		 * and 2 respectively and the `binary_expression` node for the addition
		 * on the second line will be mapped to the constant 3.  The
		 * `binary_expression` for the multiplication node will not be mapped
		 * because no constant propagation across expression boundaries is
		 * performed.
		 *
		 * Assignment expression are never mapped, even if the value of the
		 * right-hand side is known.  If evaluating a constant expression would
		 * invoke undefined behavior, it is considered undefined and no
		 * constant is mapped.
		 *
		 * @returns
		 *     `const` reference to constant annotations
		 *
		 */
		const const_attributes& const_annotations() const noexcept
		{
			return _const_annotations;
		}

	private:

		/** @brief Classes (built-in and user-defined) in the program. */
		class_definitions _classes{};

		/** @brief Mapping of typed AST nodes to the definition of their type. */
		type_attributes _type_annotations{};

		/** @brief Mapping of `method` nodes to the set of their local variable declarations. */
		locals_attributes _locals_annotations{};

		/** @brief Mapping of `var_access` and `array_access` nodes to the node that declare the used identifier. */
		vardecl_attributes _vardecl_annotations{};

		/** @brief Mapping of `method_invocation` nodes to the node that defines the called method. */
		method_attributes _method_annotations{};

		/** @brief Mapping of constant `expression` nodes to their value. */
		const_attributes _const_annotations{};

		/** @brief AST with definitions of built-in classes. */
		std::unique_ptr<ast::program> _builtin_ast{};

	};

	/**
	 * @brief
	 *     Checks the semantic validity of a program and extracts semantic
	 *     information.
	 *
	 * @tparam PoolT
	 *     symbol pool type
	 *
	 * @param ast
	 *     program AST
	 *
	 * @param pool
	 *     symbol pool that was used for identifiers in the AST
	 *
	 * @returns
	 *     semantic information about valid programs
	 *
<<<<<<< HEAD
	 * @throws semantic_error
	 *     if the AST does not describe a valid MiniJava program
=======
	 * @param factory
	 *     AST factory which was used to create the program AST
	 *
	 * @return
	 *     semantic information, including AST annotations
>>>>>>> 4b37c75d
	 *
	 * @throws semantic_error
	 *     if the program is semantically invalid
	 *
	 */
<<<<<<< HEAD
	template<typename PoolT>
	semantic_info check_program(const ast::program& ast, PoolT& pool);
=======
	template<typename AllocT>
	semantic_info check_program(const ast::program& ast,
							    symbol_pool<AllocT>& pool,
								ast_factory& factory);
>>>>>>> 4b37c75d

	// TODO: remove
	template<typename AllocT>
	void analyze_ast(const ast::program& ast, symbol_pool<AllocT>& pool);
}

#define MINIJAVA_INCLUDED_FROM_SEMANTIC_SEMANTIC_HPP
#include "semantic/semantic.tpp"
#undef MINIJAVA_INCLUDED_FROM_SEMANTIC_SEMANTIC_HPP<|MERGE_RESOLUTION|>--- conflicted
+++ resolved
@@ -11,12 +11,8 @@
 #include <cstdint>
 
 #include "parser/ast.hpp"
-<<<<<<< HEAD
+#include "parser/ast_factory.hpp"
 #include "semantic/constant.hpp"
-=======
-#include "parser/ast_factory.hpp"
-#include "semantic/attribute.hpp"
->>>>>>> 4b37c75d
 #include "semantic/name_type_analysis.hpp"
 #include "semantic/type_info.hpp"
 #include "symbol/symbol_pool.hpp"
@@ -315,30 +311,12 @@
 	 * @returns
 	 *     semantic information about valid programs
 	 *
-<<<<<<< HEAD
 	 * @throws semantic_error
 	 *     if the AST does not describe a valid MiniJava program
-=======
-	 * @param factory
-	 *     AST factory which was used to create the program AST
-	 *
-	 * @return
-	 *     semantic information, including AST annotations
->>>>>>> 4b37c75d
-	 *
-	 * @throws semantic_error
-	 *     if the program is semantically invalid
 	 *
 	 */
-<<<<<<< HEAD
 	template<typename PoolT>
-	semantic_info check_program(const ast::program& ast, PoolT& pool);
-=======
-	template<typename AllocT>
-	semantic_info check_program(const ast::program& ast,
-							    symbol_pool<AllocT>& pool,
-								ast_factory& factory);
->>>>>>> 4b37c75d
+	semantic_info check_program(const ast::program& ast, PoolT& pool, ast_factory& factory);
 
 	// TODO: remove
 	template<typename AllocT>
