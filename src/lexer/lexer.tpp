#ifndef MINIJAVA_INCLUDED_FROM_LEXER_LEXER_HPP
#error "Never `#include <lexer/lexer.tpp>` directly; `#include <lexer.hpp>` instead."
#endif

#include <cctype>

#include "lexer/keyword.hpp"


namespace minijava
{

<<<<<<< HEAD
	template<typename InIterT, typename SymPoolT>
	lexer<InIterT, SymPoolT>::lexer(const InIterT first,
=======
	namespace detail
	{

		inline bool isidhead(const int c) noexcept {
			return ((c == '_') || std::isalpha(c));
		}

		inline bool isidtail(const int c) noexcept {
			return ((c == '_') || std::isalnum(c));
		}

	}

	template<typename InIterT, typename StrPoolT>
	lexer<InIterT, StrPoolT>::lexer(const InIterT first,
>>>>>>> b84358a7
									const InIterT last,
									SymPoolT& id_pool,
									SymPoolT& lit_pool) :
		_current_token{token::create(token_type::eof)},
		_current_it{first}, _last_it{last}, _id_pool{id_pool}, _lit_pool{lit_pool}
	{
		advance();
		_line = 1;
		_column = 1;
	}

	template<typename InIterT, typename SymPoolT>
	const token& lexer<InIterT, SymPoolT>::current_token() const noexcept
	{
		return _current_token;
	}

	template<typename InIterT, typename SymPoolT>
	void lexer<InIterT, SymPoolT>::advance()
	{
		if (_current_is_last()) {
			_current_token = token::create(token_type::eof);
			return;
		}


		// skip whitespaces
		while (_isspace(_current())) _skip();

		// store token start position
		auto line = _line;
		auto column = _column;

		auto c = _current();
		if (detail::isidhead(c)) {
			// scan identifier
			_scan_identifier();
		} else if (std::isdigit(c)) {
			// scan digit
			_scan_integer();
		} else if (c == '/') {
			auto next_char = _next();
			// comment?
			if (next_char == '*') {
				// skip comment and run advance again
				_consume_block_comment();
				advance();
				return;
			} else if (next_char == '=') {
				// /= token
				_current_token = token::create(token_type::divides_assign);
				_skip();
			} else {
				// / token
				_current_token = token::create(token_type::divides);
			}
		}
		else if (_maybe_token('[', token_type::left_bracket)) {}
		else if (_maybe_token(']', token_type::right_bracket)) {}
		else if (_maybe_token('(', token_type::left_paren)) {}
		else if (_maybe_token(')', token_type::right_paren)) {}
		else if (_maybe_token('{', token_type::left_brace)) {}
		else if (_maybe_token('}', token_type::right_brace)) {}
		else if (_maybe_token('.', token_type::dot)) {}
		else if (_maybe_token(',', token_type::comma)) {}
		else if (_maybe_token(':', token_type::colon)) {}
		else if (_maybe_token(';', token_type::semicolon)) {}
		else if (_maybe_token('?', token_type::conditional)) {}
		else if (_maybe_token('~', token_type::bit_not)) {}
		else if (_maybe_token('!', token_type::logical_not)) { // !
			_maybe_token('=', token_type::not_equal); // !=
		} else if (_maybe_token('*', token_type::multiply)) { // *
			_maybe_token('=', token_type::multiply_assign); // *=
		}
		else if (_maybe_token('+', token_type::plus)) { // +
			if (_maybe_token('+', token_type::increment)); // ++
			else _maybe_token('=', token_type::plus_assign); // +=
		}
		else if (_maybe_token('-', token_type::minus)) { // -
			if (_maybe_token('-', token_type::decrement)); // --
			else _maybe_token('=', token_type::minus_assign); // -=
		}
		else if (_maybe_token('<', token_type::less_than)) { // <
			if (_maybe_token('<', token_type::left_shift)) { // <<
				_maybe_token('=', token_type::left_shift_assign); // <<=
			}
			else _maybe_token('=', token_type::less_equal); // <=
		}
		else if (_maybe_token('=', token_type::assign)) { // =
			_maybe_token('=', token_type::equal); // ==
		}
		else if (_maybe_token('>', token_type::greater_than)) { // >
			if (_maybe_token('>', token_type::right_shift)) { // >>
				if (_maybe_token('>', token_type::unsigned_right_shift)) { // >>>
					_maybe_token('=', token_type::unsigned_right_shift_assign); // >>>=
				}
				else _maybe_token('=', token_type::right_shift_assign); // >>=
			}
			else _maybe_token('=', token_type::greater_equal); // >=
		}
		else if (_maybe_token('%', token_type::modulo)) { // %
			_maybe_token('=', token_type::modulo_assign); // %=
		}
		else if (_maybe_token('&', token_type::bit_and)) { // &
			if (_maybe_token('&', token_type::logical_and)); // &&
			else _maybe_token('=', token_type::bit_and_assign); // &=
		}
		else if (_maybe_token('^', token_type::bit_xor)) { // ^
			_maybe_token('=', token_type::bit_xor_assign); // ^=
		}
		else if (_maybe_token('|', token_type::bit_or)) { // |
			if (_maybe_token('|', token_type::logical_or)); // ||
			else _maybe_token('=', token_type::bit_or_assign); // |=
		}
		else {
			throw lexical_error();
		}

		// set line and column
		_current_token.set_line(line);
		_current_token.set_column(column);
	}

<<<<<<< HEAD
	template<typename InIterT, typename SymPoolT>
	void lexer<InIterT, SymPoolT>::_consume_block_comment() {
		while (!_current_is_last()) {
			if (_current() == '*' && _next() == '/') {
				_skip();
				return;
=======
	template<typename InIterT, typename StrPoolT>
	void lexer<InIterT, StrPoolT>::_consume_block_comment() {
		assert(*_current_it == '*');
		++_current_it;
		auto state = 0;
		while (_current_it != _last_it) {
			if (state == 1) {
				if (*_current_it == '/') {
					++_current_it;
					state = 2;
					break;
				}
				state = 0;
			}
			if (*_current_it == '*') {
				state = 1;
>>>>>>> b84358a7
			}
			++_current_it;
		}
		if (state != 2) {
			throw lexical_error{"File ended before '*/' closing comment"};
		}
	}

	template<typename InIterT, typename SymPoolT>
	void lexer<InIterT, SymPoolT>::_scan_identifier() {
		auto buffer = std::string{};
		do {
			buffer += *_current_it;
			++_current_it;
		} while ((_current_it != _last_it) && detail::isidtail(*_current_it));
		const auto tt = classify_word(buffer);
		if (tt == token_type::identifier) {
			const auto symbol = _id_pool.normalize(buffer);
			_current_token = token::create_identifier(symbol);
		} else {
			assert(category(tt) == token_category::keyword);
			_current_token = token::create(tt);
		}
	}

<<<<<<< HEAD
	template<typename InIterT, typename SymPoolT>
	void lexer<InIterT, SymPoolT>::_scan_integer() {
		if (_current() == '0') {
			if (std::isdigit(_next())) {
				throw lexical_error{"invalid integer literal"};
			}

			const auto symbol = _lit_pool.normalize("0");
			_current_token = token::create_integer_literal(symbol);
		} else {
			auto buffer = std::string{};

			do {
				buffer += _current();
				_skip();
			} while (!_current_is_last() && std::isdigit(_current()));

			const auto symbol = _lit_pool.normalize(buffer);
			_current_token = token::create_integer_literal(symbol);
		}
=======
	template<typename InIterT, typename StrPoolT>
	void lexer<InIterT, StrPoolT>::_scan_integer() {
		assert(std::isdigit(*_current_it));
		const auto base = std::uint32_t{10};
		auto value = std::uint32_t{};
		if (*_current_it == '0') {
			if ((++_current_it != _last_it) && std::isdigit(*_current_it)) {
				throw lexical_error{"Leading decimal zeros not allowed"};
			}
		} else {
			do {
				const auto digit = static_cast<std::uint32_t>(*_current_it - '0');
				value = base * value + digit;
				++_current_it;
			} while (std::isdigit(*_current_it));
		}
		_current_token = token::create_integer_literal(value);
>>>>>>> b84358a7
	}

	template<typename InIterT, typename SymPoolT>
	bool lexer<InIterT, SymPoolT>::_current_is_last() {
		return _current_it == _last_it;
	}

	template<typename InIterT, typename SymPoolT>
	bool lexer<InIterT, SymPoolT>::current_token_is_eof() const noexcept
	{
		return (current_token().type() == token_type::eof);
	}

	template<typename InIterT, typename SymPoolT>
	lexer<InIterT, SymPoolT> make_lexer(const InIterT first,
										const InIterT last,
										SymPoolT& id_pool,
										SymPoolT& lit_pool)
	{
		return lexer<InIterT, SymPoolT>{first, last, id_pool, lit_pool};
	}

}  // namespace minijava<|MERGE_RESOLUTION|>--- conflicted
+++ resolved
@@ -10,10 +10,6 @@
 namespace minijava
 {
 
-<<<<<<< HEAD
-	template<typename InIterT, typename SymPoolT>
-	lexer<InIterT, SymPoolT>::lexer(const InIterT first,
-=======
 	namespace detail
 	{
 
@@ -27,9 +23,8 @@
 
 	}
 
-	template<typename InIterT, typename StrPoolT>
-	lexer<InIterT, StrPoolT>::lexer(const InIterT first,
->>>>>>> b84358a7
+	template<typename InIterT, typename SymPoolT>
+	lexer<InIterT, SymPoolT>::lexer(const InIterT first,
 									const InIterT last,
 									SymPoolT& id_pool,
 									SymPoolT& lit_pool) :
@@ -153,16 +148,8 @@
 		_current_token.set_column(column);
 	}
 
-<<<<<<< HEAD
 	template<typename InIterT, typename SymPoolT>
 	void lexer<InIterT, SymPoolT>::_consume_block_comment() {
-		while (!_current_is_last()) {
-			if (_current() == '*' && _next() == '/') {
-				_skip();
-				return;
-=======
-	template<typename InIterT, typename StrPoolT>
-	void lexer<InIterT, StrPoolT>::_consume_block_comment() {
 		assert(*_current_it == '*');
 		++_current_it;
 		auto state = 0;
@@ -177,7 +164,6 @@
 			}
 			if (*_current_it == '*') {
 				state = 1;
->>>>>>> b84358a7
 			}
 			++_current_it;
 		}
@@ -187,7 +173,8 @@
 	}
 
 	template<typename InIterT, typename SymPoolT>
-	void lexer<InIterT, SymPoolT>::_scan_identifier() {
+	void lexer<InIterT, SymPoolT>::_scan_identifier()
+	{
 		auto buffer = std::string{};
 		do {
 			buffer += *_current_it;
@@ -203,46 +190,26 @@
 		}
 	}
 
-<<<<<<< HEAD
-	template<typename InIterT, typename SymPoolT>
-	void lexer<InIterT, SymPoolT>::_scan_integer() {
+	template<typename InIterT, typename SymPoolT>
+	void lexer<InIterT, SymPoolT>::_scan_integer()
+	{
+		assert(std::isdigit(_current()));
 		if (_current() == '0') {
-			if (std::isdigit(_next())) {
-				throw lexical_error{"invalid integer literal"};
-			}
-
+			_skip();
+			if (!_current_is_last() && std::isdigit(_current())) {
+				throw lexical_error{"Invalid integer literal: leading zeros are not allowed"};
+			}
 			const auto symbol = _lit_pool.normalize("0");
 			_current_token = token::create_integer_literal(symbol);
 		} else {
 			auto buffer = std::string{};
-
 			do {
 				buffer += _current();
 				_skip();
 			} while (!_current_is_last() && std::isdigit(_current()));
-
 			const auto symbol = _lit_pool.normalize(buffer);
 			_current_token = token::create_integer_literal(symbol);
 		}
-=======
-	template<typename InIterT, typename StrPoolT>
-	void lexer<InIterT, StrPoolT>::_scan_integer() {
-		assert(std::isdigit(*_current_it));
-		const auto base = std::uint32_t{10};
-		auto value = std::uint32_t{};
-		if (*_current_it == '0') {
-			if ((++_current_it != _last_it) && std::isdigit(*_current_it)) {
-				throw lexical_error{"Leading decimal zeros not allowed"};
-			}
-		} else {
-			do {
-				const auto digit = static_cast<std::uint32_t>(*_current_it - '0');
-				value = base * value + digit;
-				++_current_it;
-			} while (std::isdigit(*_current_it));
-		}
-		_current_token = token::create_integer_literal(value);
->>>>>>> b84358a7
 	}
 
 	template<typename InIterT, typename SymPoolT>
