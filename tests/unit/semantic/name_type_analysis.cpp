#include "semantic/name_type_analysis.hpp"

#include <memory>
#include <vector>

#define BOOST_TEST_MODULE  semantic_type_analysis
#include <boost/test/unit_test.hpp>
#include <boost/test/data/test_case.hpp>

#include <boost/lexical_cast.hpp>

#include "parser/ast.hpp"
#include "semantic/semantic_error.hpp"
#include "semantic/type_info.hpp"

#include "testaux/ast_test_factory.cpp"
#include "testaux/unique_ptr_vector.hpp"

namespace ast = minijava::ast;
namespace sem = minijava::sem;


namespace /* anonymous */
{

	struct full_analysis
	{
		sem::class_definitions classes{};
		sem::globals_map globals{};
		sem::type_attributes type_annotations{};
		sem::locals_attributes locals_annotations{};
		sem::vardecl_attributes vardecl_annotations{};
		sem::method_attributes method_annotations{};

		full_analysis() {}

		explicit full_analysis(const ast::program& ast) : full_analysis{}
		{
			(*this)(ast);
		}

		void operator()(const ast::program& ast)
		{
			sem::extract_type_info(ast, false, classes);
			sem::perform_full_name_type_analysis(
				ast, classes, globals, type_annotations, locals_annotations,
				vardecl_annotations, method_annotations
			);
		}

	};  // struct full_analysis

}  // namespace /* anonymous */


static const std::size_t some_ranks[] = {0, 1, 2, 3, 100};


BOOST_DATA_TEST_CASE(type_is_equal_to_self, some_ranks)
{
	using bti_type = minijava::sem::basic_type_info;
	const auto lhs = sem::type{bti_type::make_int_type(), sample};
	const auto rhs = lhs;  // deliberate copy
	BOOST_CHECK(lhs == rhs);
	BOOST_CHECK(!(lhs != rhs));
}


BOOST_DATA_TEST_CASE(type_is_not_equal_to_different_basic_type_with_same_rank, some_ranks)
{
	using bti_type = minijava::sem::basic_type_info;
	const auto lhs = sem::type{bti_type::make_int_type(), sample};
	const auto rhs = sem::type{bti_type::make_boolean_type(), sample};
	BOOST_CHECK(lhs != rhs);
	BOOST_CHECK(!(lhs == rhs));
}


BOOST_DATA_TEST_CASE(type_is_not_equal_to_type_with_different_rank, some_ranks)
{
	using bti_type = minijava::sem::basic_type_info;
	const auto lhs = sem::type{bti_type::make_int_type(), sample};
	const auto rhs = sem::type{bti_type::make_int_type(), sample + 1};
	BOOST_CHECK(lhs != rhs);
	BOOST_CHECK(!(lhs == rhs));
}


BOOST_AUTO_TEST_CASE(type_stream_insertion)
{
	using namespace std::string_literals;
	using bti_type = minijava::sem::basic_type_info;
	const auto stream = [](auto&& x){
		return boost::lexical_cast<std::string>(x);
	};
	BOOST_CHECK_EQUAL("int"s, stream(sem::type{bti_type::make_int_type(), 0}));
	BOOST_CHECK_EQUAL("int[]"s, stream(sem::type{bti_type::make_int_type(), 1}));
	BOOST_CHECK_EQUAL("int[][]"s, stream(sem::type{bti_type::make_int_type(), 2}));
}


BOOST_AUTO_TEST_CASE(shallow_rejects_empty_program)
{
	auto tf = testaux::ast_test_factory{};
	const auto ast = tf.factory.make<ast::program>()(
		testaux::make_unique_ptr_vector<ast::class_declaration>()
	);
	auto classes = sem::class_definitions{};
	auto type_annotations = sem::type_attributes{};
	sem::extract_type_info(*ast, false, classes);
	BOOST_REQUIRE_THROW(
		sem::perform_shallow_type_analysis(*ast, classes, type_annotations),
		minijava::semantic_error
	);
}


BOOST_AUTO_TEST_CASE(shallow_accepts_hello_world)
{
	auto tf = testaux::ast_test_factory{};
	const auto ast = tf.make_hello_world("Test");
	auto classes = sem::class_definitions{};
	auto type_annotations = sem::type_attributes{};
	sem::extract_type_info(*ast, false, classes);
	sem::perform_shallow_type_analysis(*ast, classes, type_annotations);
}


BOOST_AUTO_TEST_CASE(shallow_rejects_bogus_main)
{
	auto tf = testaux::ast_test_factory{};
	const auto ast = tf.as_program(tf.make_empty_main("notmain"));
	auto classes = sem::class_definitions{};
	auto type_annotations = sem::type_attributes{};
	sem::extract_type_info(*ast, false, classes);
	BOOST_REQUIRE_THROW(
		sem::perform_shallow_type_analysis(*ast, classes, type_annotations),
		minijava::semantic_error
	);
}


BOOST_AUTO_TEST_CASE(shallow_rejects_duplicate_main_in_same_class)
{
	auto tf = testaux::ast_test_factory{};
	const auto ast = tf.factory.make<ast::program>()(
		testaux::make_unique_ptr_vector<ast::class_declaration>(
			tf.factory.make<ast::class_declaration>()(
				tf.pool.normalize("Test"),
				testaux::make_unique_ptr_vector<ast::var_decl>(),
				testaux::make_unique_ptr_vector<ast::instance_method>(),
				testaux::make_unique_ptr_vector<ast::main_method>(
					tf.make_empty_main(),
					tf.make_empty_main()
				)
			)
		)
	);
	auto classes = sem::class_definitions{};
	auto type_annotations = sem::type_attributes{};
	sem::extract_type_info(*ast, false, classes);
	BOOST_REQUIRE_THROW(
		sem::perform_shallow_type_analysis(*ast, classes, type_annotations),
		minijava::semantic_error
	);
}


BOOST_AUTO_TEST_CASE(shallow_rejects_duplicate_main_in_different_classes)
{
	auto tf = testaux::ast_test_factory{};
	const auto ast = tf.factory.make<ast::program>()(
		testaux::make_unique_ptr_vector<ast::class_declaration>(
			tf.as_class("A", tf.make_empty_main()),
			tf.as_class("B", tf.make_empty_main())
		)
	);
	auto classes = sem::class_definitions{};
	auto type_annotations = sem::type_attributes{};
	sem::extract_type_info(*ast, false, classes);
	BOOST_REQUIRE_THROW(
		sem::perform_shallow_type_analysis(*ast, classes, type_annotations),
		minijava::semantic_error
	);
}


BOOST_AUTO_TEST_CASE(shallow_rejects_duplicate_methods_of_same_type)
{
	auto tf = testaux::ast_test_factory{};
	const auto ast = tf.factory.make<ast::program>()(
		testaux::make_unique_ptr_vector<ast::class_declaration>(
			tf.factory.make<ast::class_declaration>()(
				tf.pool.normalize("Test"),
				testaux::make_unique_ptr_vector<ast::var_decl>(),
				testaux::make_unique_ptr_vector<ast::instance_method>(
					tf.make_empty_method("foo"),
					tf.make_empty_method("foo")
				),
				testaux::make_unique_ptr_vector<ast::main_method>(
					tf.make_empty_main()
				)
			)
		)
	);
	auto classes = sem::class_definitions{};
	auto type_annotations = sem::type_attributes{};
	sem::extract_type_info(*ast, false, classes);
	BOOST_REQUIRE_THROW(
		sem::perform_shallow_type_analysis(*ast, classes, type_annotations),
		minijava::semantic_error
	);
}


BOOST_AUTO_TEST_CASE(shallow_rejects_duplicate_methods_of_different_type)
{
	auto tf = testaux::ast_test_factory{};
	const auto ast = tf.factory.make<ast::program>()(
		testaux::make_unique_ptr_vector<ast::class_declaration>(
			tf.factory.make<ast::class_declaration>()(
				tf.pool.normalize("Test"),
				testaux::make_unique_ptr_vector<ast::var_decl>(),
				testaux::make_unique_ptr_vector<ast::instance_method>(
					tf.make_empty_method("foo"),
					tf.factory.make<ast::instance_method>()(
						tf.pool.normalize("foo"),
						tf.factory.make<ast::type>()(ast::primitive_type::type_int),
						testaux::make_unique_ptr_vector<ast::var_decl>(),
						tf.factory.make<ast::block>()(
								testaux::make_unique_ptr_vector<ast::block_statement>(
								tf.factory.make<ast::return_statement>()(
									tf.factory.make<ast::integer_constant>()(tf.pool.normalize("0"))
								)
							)
						)
					)
				),
				testaux::make_unique_ptr_vector<ast::main_method>(
					tf.make_empty_main()
				)
			)
		)
	);
	auto classes = sem::class_definitions{};
	auto type_annotations = sem::type_attributes{};
	sem::extract_type_info(*ast, false, classes);
	BOOST_REQUIRE_THROW(
		sem::perform_shallow_type_analysis(*ast, classes, type_annotations),
		minijava::semantic_error
	);
}


BOOST_AUTO_TEST_CASE(shallow_accepts_methods_with_same_name_in_different_classes)
{
	auto tf = testaux::ast_test_factory{};
	const auto ast = tf.factory.make<ast::program>()(
		testaux::make_unique_ptr_vector<ast::class_declaration>(
			tf.as_class("A", tf.make_empty_method("foo")),
			tf.as_class("B", tf.make_empty_method("foo")),
			tf.as_class("C", tf.make_empty_main())
		)
	);
	auto classes = sem::class_definitions{};
	auto type_annotations = sem::type_attributes{};
	sem::extract_type_info(*ast, false, classes);
	sem::perform_shallow_type_analysis(*ast, classes, type_annotations);
}


// The MiniJava specification is unclear whether an instance method named
// 'main' should be allowed or not.  Our compiler allows this and doing so is
// the Right Thing to do.
BOOST_AUTO_TEST_CASE(shallow_accepts_instance_method_with_name_main)
{
	auto tf = testaux::ast_test_factory{};
	const auto ast = tf.factory.make<ast::program>()(
		testaux::make_unique_ptr_vector<ast::class_declaration>(
			tf.factory.make<ast::class_declaration>()(
				tf.pool.normalize("Test"),
				testaux::make_unique_ptr_vector<ast::var_decl>(),
				testaux::make_unique_ptr_vector<ast::instance_method>(
					tf.make_empty_method("main")
				),
				testaux::make_unique_ptr_vector<ast::main_method>(
					tf.make_empty_main("main")
				)
			)
		)
	);
	auto classes = sem::class_definitions{};
	auto type_annotations = sem::type_attributes{};
	sem::extract_type_info(*ast, false, classes);
	sem::perform_shallow_type_analysis(*ast, classes, type_annotations);
}


BOOST_AUTO_TEST_CASE(shallow_rejects_duplicate_fields_of_same_type)
{
	auto tf = testaux::ast_test_factory{};
	const auto ast = tf.factory.make<ast::program>()(
		testaux::make_unique_ptr_vector<ast::class_declaration>(
			tf.factory.make<ast::class_declaration>()(
				tf.pool.normalize("Test"),
				testaux::make_unique_ptr_vector<ast::var_decl>(
					tf.make_declaration("foo", ast::primitive_type::type_int),
					tf.make_declaration("foo", ast::primitive_type::type_int)
				),
				testaux::make_unique_ptr_vector<ast::instance_method>(),
				testaux::make_unique_ptr_vector<ast::main_method>(
					tf.make_empty_main()
				)
			)
		)
	);
	auto classes = sem::class_definitions{};
	auto type_annotations = sem::type_attributes{};
	sem::extract_type_info(*ast, false, classes);
	BOOST_REQUIRE_THROW(
		sem::perform_shallow_type_analysis(*ast, classes, type_annotations),
		minijava::semantic_error
	);
}


BOOST_AUTO_TEST_CASE(shallow_rejects_duplicate_fields_of_different_type)
{
	auto tf = testaux::ast_test_factory{};
	const auto ast = tf.factory.make<ast::program>()(
		testaux::make_unique_ptr_vector<ast::class_declaration>(
			tf.factory.make<ast::class_declaration>()(
				tf.pool.normalize("Test"),
				testaux::make_unique_ptr_vector<ast::var_decl>(
					tf.make_declaration("foo", "Test"),
					tf.make_declaration("foo", ast::primitive_type::type_boolean)
				),
				testaux::make_unique_ptr_vector<ast::instance_method>(),
				testaux::make_unique_ptr_vector<ast::main_method>(
					tf.make_empty_main()
				)
			)
		)
	);
	auto classes = sem::class_definitions{};
	auto type_annotations = sem::type_attributes{};
	sem::extract_type_info(*ast, false, classes);
	BOOST_REQUIRE_THROW(
		sem::perform_shallow_type_analysis(*ast, classes, type_annotations),
		minijava::semantic_error
	);
}


BOOST_AUTO_TEST_CASE(shallow_rejects_field_of_unknown_type)
{
	auto tf = testaux::ast_test_factory{};
	const auto ast = tf.factory.make<ast::program>()(
		testaux::make_unique_ptr_vector<ast::class_declaration>(
			tf.factory.make<ast::class_declaration>()(
				tf.pool.normalize("Test"),
				testaux::make_unique_ptr_vector<ast::var_decl>(
					tf.make_declaration("foo", "Foo")
				),
				testaux::make_unique_ptr_vector<ast::instance_method>(),
				testaux::make_unique_ptr_vector<ast::main_method>(
					tf.make_empty_main()
				)
			)
		)
	);
	auto classes = sem::class_definitions{};
	auto type_annotations = sem::type_attributes{};
	sem::extract_type_info(*ast, false, classes);
	BOOST_REQUIRE_THROW(
		sem::perform_shallow_type_analysis(*ast, classes, type_annotations),
		minijava::semantic_error
	);
}


BOOST_AUTO_TEST_CASE(shallow_rejects_method_of_unknown_type)
{
	auto tf = testaux::ast_test_factory{};
	const auto ast = tf.factory.make<ast::program>()(
		testaux::make_unique_ptr_vector<ast::class_declaration>(
			tf.factory.make<ast::class_declaration>()(
				tf.pool.normalize("Test"),
				testaux::make_unique_ptr_vector<ast::var_decl>(),
				testaux::make_unique_ptr_vector<ast::instance_method>(
					tf.factory.make<ast::instance_method>()(
						tf.pool.normalize("getObjectOfUndeclaredType"),
						tf.factory.make<ast::type>()(tf.pool.normalize("Foo")),
						testaux::make_unique_ptr_vector<ast::var_decl>(),
						tf.factory.make<ast::block>()(
							testaux::make_unique_ptr_vector<ast::block_statement>()
						)
					)
				),
				testaux::make_unique_ptr_vector<ast::main_method>(
					tf.make_empty_main()
				)
			)
		)
	);
	auto classes = sem::class_definitions{};
	auto type_annotations = sem::type_attributes{};
	sem::extract_type_info(*ast, false, classes);
	BOOST_REQUIRE_THROW(
		sem::perform_shallow_type_analysis(*ast, classes, type_annotations),
		minijava::semantic_error
	);
}


BOOST_AUTO_TEST_CASE(shallow_rejects_parameter_of_unknown_type)
{
	auto tf = testaux::ast_test_factory{};
	const auto ast = tf.factory.make<ast::program>()(
		testaux::make_unique_ptr_vector<ast::class_declaration>(
			tf.factory.make<ast::class_declaration>()(
				tf.pool.normalize("Test"),
				testaux::make_unique_ptr_vector<ast::var_decl>(),
				testaux::make_unique_ptr_vector<ast::instance_method>(
					tf.factory.make<ast::instance_method>()(
						tf.pool.normalize("processObjectOfUdeclaredType"),
						tf.factory.make<ast::type>()(ast::primitive_type::type_void),
						testaux::make_unique_ptr_vector<ast::var_decl>(
							tf.make_declaration("foo", "Foo")
						),
						tf.factory.make<ast::block>()(
							testaux::make_unique_ptr_vector<ast::block_statement>()
						)
					)
				),
				testaux::make_unique_ptr_vector<ast::main_method>(
					tf.make_empty_main()
				)
			)
		)
	);
	auto classes = sem::class_definitions{};
	auto type_annotations = sem::type_attributes{};
	sem::extract_type_info(*ast, false, classes);
	BOOST_REQUIRE_THROW(
		sem::perform_shallow_type_analysis(*ast, classes, type_annotations),
		minijava::semantic_error
	);
}


BOOST_DATA_TEST_CASE(shallow_rejects_fields_of_type_void, some_ranks)
{
	auto tf = testaux::ast_test_factory{};
	const auto ast = tf.factory.make<ast::program>()(
		testaux::make_unique_ptr_vector<ast::class_declaration>(
				tf.as_class("A", tf.make_declaration("x", ast::primitive_type::type_void, sample)),
			tf.as_class("B", tf.make_empty_main())
		)
	);
	auto classes = sem::class_definitions{};
	auto type_annotations = sem::type_attributes{};
	sem::extract_type_info(*ast, false, classes);
	BOOST_REQUIRE_THROW(
		sem::perform_shallow_type_analysis(*ast, classes, type_annotations),
		minijava::semantic_error
	);
}


BOOST_DATA_TEST_CASE(shallow_rejects_parameters_of_type_void, some_ranks)
{
	auto tf = testaux::ast_test_factory{};
	const auto ast = tf.factory.make<ast::program>()(
		testaux::make_unique_ptr_vector<ast::class_declaration>(
			tf.factory.make<ast::class_declaration>()(
				tf.pool.normalize("Test"),
				testaux::make_unique_ptr_vector<ast::var_decl>(),
				testaux::make_unique_ptr_vector<ast::instance_method>(
					tf.factory.make<ast::instance_method>()(
						tf.pool.normalize("notValid"),
						tf.factory.make<ast::type>()(ast::primitive_type::type_void),
						testaux::make_unique_ptr_vector<ast::var_decl>(
							tf.make_declaration("foo", ast::primitive_type::type_void, sample)
						),
						tf.factory.make<ast::block>()(
							testaux::make_unique_ptr_vector<ast::block_statement>()
						)
					)
				),
				testaux::make_unique_ptr_vector<ast::main_method>(tf.make_empty_main())
			)
		)
	);
	auto classes = sem::class_definitions{};
	auto type_annotations = sem::type_attributes{};
	sem::extract_type_info(*ast, false, classes);
	BOOST_REQUIRE_THROW(
		sem::perform_shallow_type_analysis(*ast, classes, type_annotations),
		minijava::semantic_error
	);
}


BOOST_AUTO_TEST_CASE(shallow_rejects_method_of_type_void_array)
{
	auto tf = testaux::ast_test_factory{};
	const auto ast = tf.factory.make<ast::program>()(
		testaux::make_unique_ptr_vector<ast::class_declaration>(
			tf.factory.make<ast::class_declaration>()(
				tf.pool.normalize("Test"),
				testaux::make_unique_ptr_vector<ast::var_decl>(),
				testaux::make_unique_ptr_vector<ast::instance_method>(
					tf.factory.make<ast::instance_method>()(
						tf.pool.normalize("questionable"),
						tf.factory.make<ast::type>()(ast::primitive_type::type_void, 1),
						testaux::make_unique_ptr_vector<ast::var_decl>(),
						tf.factory.make<ast::block>()(
							testaux::make_unique_ptr_vector<ast::block_statement>()
						)
					)
				),
				testaux::make_unique_ptr_vector<ast::main_method>(tf.make_empty_main())
			)
		)
	);
	auto classes = sem::class_definitions{};
	auto type_annotations = sem::type_attributes{};
	sem::extract_type_info(*ast, false, classes);
	BOOST_REQUIRE_THROW(
		sem::perform_shallow_type_analysis(*ast, classes, type_annotations),
		minijava::semantic_error
	);
}


BOOST_AUTO_TEST_CASE(shallow_extracts_field_types)
{
	auto tf = testaux::ast_test_factory{};
	const auto ast = tf.factory.make<ast::program>()(
		testaux::make_unique_ptr_vector<ast::class_declaration>(
			tf.factory.make<ast::class_declaration>()(
				tf.pool.normalize("Test"),
				testaux::make_unique_ptr_vector<ast::var_decl>(
					tf.make_declaration("x", ast::primitive_type::type_boolean, 7)
				),
				testaux::make_unique_ptr_vector<ast::instance_method>(),
				testaux::make_unique_ptr_vector<ast::main_method>(
					tf.make_empty_main()
				)
			)
		)
	);
	auto classes = sem::class_definitions{};
	auto type_annotations = sem::type_attributes{};
	sem::extract_type_info(*ast, false, classes);
	sem::perform_shallow_type_analysis(*ast, classes, type_annotations);
	const auto expected_bti = sem::basic_type_info::make_boolean_type();
	const auto expected = sem::type{expected_bti, 7};
	const auto nodeptr = ast->classes().front()->fields().front().get();
	const auto actual = type_annotations.at(*nodeptr);
	BOOST_REQUIRE_EQUAL(expected, actual);
}


BOOST_AUTO_TEST_CASE(shallow_extracts_method_and_parameter_types)
{
	auto tf = testaux::ast_test_factory{};
	const auto ast = tf.factory.make<ast::program>()(
		testaux::make_unique_ptr_vector<ast::class_declaration>(
			tf.factory.make<ast::class_declaration>()(
				tf.pool.normalize("Test"),
				testaux::make_unique_ptr_vector<ast::var_decl>(),
				testaux::make_unique_ptr_vector<ast::instance_method>(
					tf.factory.make<ast::instance_method>()(
						tf.pool.normalize("getTests"),
						tf.factory.make<ast::type>()(tf.pool.normalize("Test"), 1),
						testaux::make_unique_ptr_vector<ast::var_decl>(
							tf.make_declaration("n", ast::primitive_type::type_int)
						),
						tf.make_empty_block()
					)
				),
				testaux::make_unique_ptr_vector<ast::main_method>(
					tf.make_empty_main()
				)
			)
		)
	);
	auto classes = sem::class_definitions{};
	auto type_annotations = sem::type_attributes{};
	sem::extract_type_info(*ast, false, classes);
	sem::perform_shallow_type_analysis(*ast, classes, type_annotations);
	{
		const auto expected_bti = sem::basic_type_info{*ast->classes().front(), false};
		const auto expected = sem::type{expected_bti, 1};
		const auto nodeptr = ast->classes().front()->instance_methods().front().get();
		const auto actual = type_annotations.at(*nodeptr);
		BOOST_REQUIRE_EQUAL(expected, actual);
	}
	{
		const auto expected_bti = sem::basic_type_info::make_int_type();
		const auto expected = sem::type{expected_bti, 0};
		const auto nodeptr = ast->classes().front()->instance_methods().front()
			->parameters().front().get();
		const auto actual = type_annotations.at(*nodeptr);
		BOOST_REQUIRE_EQUAL(expected, actual);
	}
}


BOOST_AUTO_TEST_CASE(shallow_extracts_main_types)
{
	auto tf = testaux::ast_test_factory{};
	const auto ast = tf.make_hello_world();
	auto classes = sem::class_definitions{};
	auto type_annotations = sem::type_attributes{};
	sem::extract_type_info(*ast, false, classes);
	sem::perform_shallow_type_analysis(*ast, classes, type_annotations);
	{
		const auto expected_bti = sem::basic_type_info::make_void_type();
		const auto expected = sem::type{expected_bti, 0};
		const auto nodeptr = ast->classes().front()->main_methods().front().get();
		const auto actual = type_annotations.at(*nodeptr);
		BOOST_REQUIRE_EQUAL(expected, actual);
	}
	{
		// TODO: Here we would like to test that the parameter types are also
		//       set correctly.  Alas, due to a collusion of all involved
		//       players, they don't even exist in the first place...
	}
}


BOOST_DATA_TEST_CASE(full_rejects_local_variables_of_type_void, some_ranks)
{
	auto tf = testaux::ast_test_factory{};
	const auto ast = tf.as_program(
		tf.as_block(
			tf.factory.make<ast::local_variable_statement>()(
				tf.make_declaration("x", ast::primitive_type::type_void, sample),
				std::unique_ptr<ast::expression>{}
			)
		)
	);
<<<<<<< HEAD
	auto analysis = full_analysis{};
	BOOST_REQUIRE_THROW(analysis(*ast), minijava::semantic_error);
=======
	auto classes = sem::class_definitions{};
	auto globals = sem::globals_vector{};
	auto type_annotations = sem::type_attributes{};
	auto locals_annotations = sem::locals_attributes{};
	auto vardecl_annotations = sem::vardecl_attributes{};
	auto method_annotations = sem::method_attributes{};
	sem::extract_type_info(*ast, false, classes);
	BOOST_REQUIRE_THROW(
		sem::perform_full_name_type_analysis(*ast, classes, globals, type_annotations, locals_annotations, vardecl_annotations, method_annotations),
		minijava::semantic_error
	);
>>>>>>> 75625165
}


BOOST_AUTO_TEST_CASE(full_extracts_types_1st)
{
	auto tf = testaux::ast_test_factory{};
<<<<<<< HEAD
	const ast::integer_constant* nodeptr = nullptr;
	const auto ast = tf.as_program(tf.x(nodeptr, tf.make_literal("0")));
	const auto analysis = full_analysis{*ast};
=======
	const auto ast = tf.as_program(
		tf.factory.make<ast::integer_constant>()(tf.pool.normalize("0"))
	);
	auto classes = sem::class_definitions{};
	auto globals = sem::globals_vector{};
	auto type_annotations = sem::type_attributes{};
	auto locals_annotations = sem::locals_attributes{};
	auto vardecl_annotations = sem::vardecl_attributes{};
	auto method_annotations = sem::method_attributes{};
	sem::extract_type_info(*ast, false, classes);
	sem::perform_full_name_type_analysis(*ast, classes, globals, type_annotations, locals_annotations, vardecl_annotations, method_annotations);
>>>>>>> 75625165
	{
		const auto expected_bti = sem::basic_type_info::make_int_type();
		const auto expected = sem::type{expected_bti, 0};
		const auto actual = analysis.type_annotations.at(*nodeptr);
		BOOST_REQUIRE_EQUAL(expected, actual);
	}
}


BOOST_AUTO_TEST_CASE(full_extracts_types_2nd)
{
	auto tf = testaux::ast_test_factory{};
	const ast::integer_constant* lit_0 = nullptr;
	const ast::integer_constant* lit_1 = nullptr;
	const ast::var_decl* decl_zero = nullptr;
	const ast::var_decl* decl_broken = nullptr;
	const ast::variable_access* ref_zero = nullptr;
	const ast::binary_expression* rel_expr = nullptr;
	const auto ast = tf.as_program(
		testaux::make_unique_ptr_vector<ast::block_statement>(
			tf.factory.make<ast::local_variable_statement>()(
				tf.x(decl_zero, tf.make_declaration("zero", ast::primitive_type::type_int)),
				tf.x(lit_0, tf.make_literal("0"))
			),
			tf.factory.make<ast::local_variable_statement>()(
				tf.x(decl_broken,
					 tf.make_declaration("mathIsBroken", ast::primitive_type::type_boolean)
				),
				tf.x(rel_expr,
					tf.factory.make<ast::binary_expression>()(
						ast::binary_operation_type::equal,
						tf.x(ref_zero, tf.factory.make<ast::variable_access>()(
							tf.nox(), tf.pool.normalize("zero"))
						),
						tf.x(lit_1, tf.make_literal("1"))
					)
				)
			)
		)
	);
	const auto analysis = full_analysis{*ast};
	const auto integer = sem::type{sem::basic_type_info::make_int_type(), 0};
	const auto boolean = sem::type{sem::basic_type_info::make_boolean_type(), 0};
	BOOST_REQUIRE_EQUAL(integer, analysis.type_annotations.at(*lit_0));
	BOOST_REQUIRE_EQUAL(integer, analysis.type_annotations.at(*lit_1));
	BOOST_REQUIRE_EQUAL(integer, analysis.type_annotations.at(*decl_zero));
	BOOST_REQUIRE_EQUAL(boolean, analysis.type_annotations.at(*rel_expr));
	BOOST_REQUIRE_EQUAL(boolean, analysis.type_annotations.at(*decl_broken));
}<|MERGE_RESOLUTION|>--- conflicted
+++ resolved
@@ -26,7 +26,7 @@
 	struct full_analysis
 	{
 		sem::class_definitions classes{};
-		sem::globals_map globals{};
+		sem::globals_vector globals{};
 		sem::type_attributes type_annotations{};
 		sem::locals_attributes locals_annotations{};
 		sem::vardecl_attributes vardecl_annotations{};
@@ -643,45 +643,17 @@
 			)
 		)
 	);
-<<<<<<< HEAD
 	auto analysis = full_analysis{};
 	BOOST_REQUIRE_THROW(analysis(*ast), minijava::semantic_error);
-=======
-	auto classes = sem::class_definitions{};
-	auto globals = sem::globals_vector{};
-	auto type_annotations = sem::type_attributes{};
-	auto locals_annotations = sem::locals_attributes{};
-	auto vardecl_annotations = sem::vardecl_attributes{};
-	auto method_annotations = sem::method_attributes{};
-	sem::extract_type_info(*ast, false, classes);
-	BOOST_REQUIRE_THROW(
-		sem::perform_full_name_type_analysis(*ast, classes, globals, type_annotations, locals_annotations, vardecl_annotations, method_annotations),
-		minijava::semantic_error
-	);
->>>>>>> 75625165
 }
 
 
 BOOST_AUTO_TEST_CASE(full_extracts_types_1st)
 {
 	auto tf = testaux::ast_test_factory{};
-<<<<<<< HEAD
 	const ast::integer_constant* nodeptr = nullptr;
 	const auto ast = tf.as_program(tf.x(nodeptr, tf.make_literal("0")));
 	const auto analysis = full_analysis{*ast};
-=======
-	const auto ast = tf.as_program(
-		tf.factory.make<ast::integer_constant>()(tf.pool.normalize("0"))
-	);
-	auto classes = sem::class_definitions{};
-	auto globals = sem::globals_vector{};
-	auto type_annotations = sem::type_attributes{};
-	auto locals_annotations = sem::locals_attributes{};
-	auto vardecl_annotations = sem::vardecl_attributes{};
-	auto method_annotations = sem::method_attributes{};
-	sem::extract_type_info(*ast, false, classes);
-	sem::perform_full_name_type_analysis(*ast, classes, globals, type_annotations, locals_annotations, vardecl_annotations, method_annotations);
->>>>>>> 75625165
 	{
 		const auto expected_bti = sem::basic_type_info::make_int_type();
 		const auto expected = sem::type{expected_bti, 0};
@@ -730,4 +702,44 @@
 	BOOST_REQUIRE_EQUAL(integer, analysis.type_annotations.at(*decl_zero));
 	BOOST_REQUIRE_EQUAL(boolean, analysis.type_annotations.at(*rel_expr));
 	BOOST_REQUIRE_EQUAL(boolean, analysis.type_annotations.at(*decl_broken));
+}
+
+
+BOOST_AUTO_TEST_CASE(full_extracts_types_3rd)
+{
+	auto tf = testaux::ast_test_factory{};
+	const minijava::ast::variable_access* nodeptr = nullptr;
+	const auto ast = tf.factory.make<ast::program>()(
+		testaux::make_unique_ptr_vector<ast::class_declaration>(
+			tf.factory.make<ast::class_declaration>()(
+				tf.pool.normalize("Test"),
+				testaux::make_unique_ptr_vector<ast::var_decl>(
+					tf.make_declaration("test", "Test")
+				),
+				testaux::make_unique_ptr_vector<ast::instance_method>(
+					tf.factory.make<ast::instance_method>()(
+						tf.pool.normalize("getTest"),
+						tf.factory.make<ast::type>()(tf.pool.normalize("Test")),
+						testaux::make_unique_ptr_vector<ast::var_decl>(),
+						tf.factory.make<ast::block>()(
+								testaux::make_unique_ptr_vector<ast::block_statement>(
+								tf.factory.make<ast::return_statement>()(
+									tf.x(nodeptr, tf.make_idref("test"))
+								)
+							)
+						)
+					)
+				),
+				testaux::make_unique_ptr_vector<ast::main_method>(
+					tf.make_empty_main()
+				)
+			)
+		)
+	);
+	const auto analysis = full_analysis{*ast};
+	//const auto expected = sem::basic_type_info::make_int_type();
+	//  const auto expected = sem::type{expected_bti, 0};
+	//  const auto actual = analysis.type_annotations.at(*nodeptr);
+	//  BOOST_REQUIRE_EQUAL(expected, actual);
+	// }
 }