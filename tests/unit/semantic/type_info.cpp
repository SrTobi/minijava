#include "semantic/type_info.hpp"

<<<<<<< HEAD
#include <algorithm>
#include <memory>
#include <random>
#include <string>
#include <vector>

#define BOOST_TEST_MODULE  semantic_type_system
#include <boost/test/unit_test.hpp>

#include "symbol/symbol_pool.hpp"

#include "testaux/random_tokens.hpp"
#include "testaux/unique_ptr_vector.hpp"

namespace ast = minijava::ast;


namespace /* anonymous */
{

	template <typename PoolT>
	std::unique_ptr<ast::class_declaration>
	make_class_decl(PoolT& pool, const std::string& name)
	{
		return std::make_unique<ast::class_declaration>(
			pool.normalize(name),
			testaux::make_unique_ptr_vector<ast::var_decl>(),
			testaux::make_unique_ptr_vector<ast::instance_method>(),
			testaux::make_unique_ptr_vector<ast::main_method>()
		);
	}

	template <typename EngineT, typename PoolT>
	std::unique_ptr<ast::class_declaration>
	make_random_class_decl(EngineT& engine, PoolT& pool)
	{
		const auto name = testaux::get_random_identifier(engine);
		return make_class_decl(pool, name);
	}

}  // namespace /* anonymous */

BOOST_AUTO_TEST_CASE(properties_of_null_t)
{
	constexpr auto t = minijava::sem::basic_type_info::make_null_type();
	static_assert(nullptr == t.declaration(), "there out to be no declaration of void");
	static_assert(    t.is_builtin(),      "null ought to be a builtin");
	static_assert(not t.is_primitive(),    "null ought to be a primitive");
	static_assert(not t.is_instantiable(), "null ought to be not instantiable");
	static_assert(    t.is_reference(),    "null ought to be a reference");
	static_assert(    t.is_null(),         "null ought to be null");
	static_assert(not t.is_void(),         "null ought to be not void");
	static_assert(not t.is_int(),          "null ought to be not int");
	static_assert(not t.is_boolean(),      "null ought to be boolean");
	static_assert(not t.is_user_defined(), "null ought to be not user-defined");
}


BOOST_AUTO_TEST_CASE(properties_of_void_t)
{
	constexpr auto t = minijava::sem::basic_type_info::make_void_type();
	static_assert(nullptr == t.declaration(), "there out to be no declaration of void");
	static_assert(    t.is_builtin(),      "void ought to be a builtin");
	static_assert(    t.is_primitive(),    "void ought to be a primitive");
	static_assert(not t.is_instantiable(), "void ought to be not instantiable");
	static_assert(not t.is_reference(),    "void ought to be no reference");
	static_assert(not t.is_null(),         "void ought to be not null");
	static_assert(    t.is_void(),         "void ought to be void");
	static_assert(not t.is_int(),          "void ought to be not int");
	static_assert(not t.is_boolean(),      "void ought to be boolean");
	static_assert(not t.is_user_defined(), "void ought to be not user-defined");
}


BOOST_AUTO_TEST_CASE(properties_of_int_t)
{
	constexpr auto t = minijava::sem::basic_type_info::make_int_type();
	static_assert(nullptr == t.declaration(), "there out to be no declaration of int");
	static_assert(    t.is_builtin(),      "int ought to be a builtin");
	static_assert(    t.is_primitive(),    "int ought to be a primitive");
	static_assert(    t.is_instantiable(), "int ought to be instantiable");
	static_assert(not t.is_reference(),    "int ought to be no reference");
	static_assert(not t.is_null(),         "int ought to be not null");
	static_assert(not t.is_void(),         "int ought to be not void");
	static_assert(    t.is_int(),          "int ought to be int");
	static_assert(not t.is_boolean(),      "int ought to be boolean");
	static_assert(not t.is_user_defined(), "int ought to be not user-defined");
}


BOOST_AUTO_TEST_CASE(properties_of_boolean_t)
{
	constexpr auto t = minijava::sem::basic_type_info::make_boolean_type();
	static_assert(nullptr == t.declaration(), "there out to be no declaration of boolean");
	static_assert(    t.is_builtin(),      "boolean ought to be a builtin");
	static_assert(    t.is_primitive(),    "boolean ought to be a primitive");
	static_assert(    t.is_instantiable(), "boolean ought to be instantiable");
	static_assert(not t.is_reference(),    "boolean ought to be no reference");
	static_assert(not t.is_null(),         "boolean ought to be not null");
	static_assert(not t.is_void(),         "boolean ought to be not void");
	static_assert(not t.is_int(),          "boolean ought to be not int");
	static_assert(    t.is_boolean(),      "boolean ought to be boolean");
	static_assert(not t.is_user_defined(), "boolean ought to be not user-defined");
}


BOOST_AUTO_TEST_CASE(properties_of_builtin_reference_types)
{
	auto pool = minijava::symbol_pool<>{};
	auto clazz = make_class_decl(pool, "Elephant");
	const auto tb = minijava::sem::basic_type_info{*clazz, true};
	BOOST_REQUIRE_EQUAL(clazz.get(), tb.declaration());
	BOOST_REQUIRE( tb.is_builtin());
	BOOST_REQUIRE(!tb.is_primitive());
	BOOST_REQUIRE( tb.is_instantiable());
	BOOST_REQUIRE( tb.is_reference());
	BOOST_REQUIRE(!tb.is_null());
	BOOST_REQUIRE(!tb.is_void());
	BOOST_REQUIRE(!tb.is_int());
	BOOST_REQUIRE(!tb.is_boolean());
	BOOST_REQUIRE(!tb.is_user_defined());
}


BOOST_AUTO_TEST_CASE(properties_of_user_defined_types)
{
	auto pool = minijava::symbol_pool<>{};
	auto clazz = make_class_decl(pool, "Elephant");
	const auto tu = minijava::sem::basic_type_info{*clazz, false};
	BOOST_REQUIRE_EQUAL(clazz.get(), tu.declaration());
	BOOST_REQUIRE(!tu.is_builtin());
	BOOST_REQUIRE(!tu.is_primitive());
	BOOST_REQUIRE( tu.is_instantiable());
	BOOST_REQUIRE( tu.is_reference());
	BOOST_REQUIRE(!tu.is_null());
	BOOST_REQUIRE(!tu.is_void());
	BOOST_REQUIRE(!tu.is_int());
	BOOST_REQUIRE(!tu.is_boolean());
	BOOST_REQUIRE( tu.is_user_defined());
}


BOOST_AUTO_TEST_CASE(types_are_equal_only_to_themselves)
{
	auto btis = std::vector<minijava::sem::basic_type_info>{
		minijava::sem::basic_type_info::make_null_type(),
		minijava::sem::basic_type_info::make_void_type(),
		minijava::sem::basic_type_info::make_int_type(),
		minijava::sem::basic_type_info::make_boolean_type(),
	};
	auto pool = minijava::symbol_pool<>{};
	auto classdecls = std::vector<std::unique_ptr<ast::class_declaration>>{};
	auto engine = std::default_random_engine{};
	auto builtindist = std::bernoulli_distribution{};
	std::generate_n(
		std::back_inserter(classdecls),
		100,
		[&engine, &pool](){ return make_random_class_decl(engine, pool); }
	);
	std::transform(
		std::begin(classdecls), std::end(classdecls),
		std::back_inserter(btis),
		[&engine, &builtindist](auto&& clsdcl){
			return minijava::sem::basic_type_info{*clsdcl, builtindist(engine)};
		}
	);
	for (auto it = std::begin(btis); it != std::end(btis); ++it) {
		const auto isme = [it](auto&& you){ return *it == you; };
		const auto clones = std::vector<minijava::sem::basic_type_info>(10, *it);
		BOOST_REQUIRE(std::all_of(std::begin(clones), std::end(clones), isme));
		for (auto jt = std::begin(btis); jt != std::end(btis); ++jt) {
			BOOST_REQUIRE_EQUAL((it == jt), (*it == *jt));
		}
	}
}
=======
#define BOOST_TEST_MODULE  semantic_type_info
#include <boost/test/unit_test.hpp>
>>>>>>> 5eaeeadd
<|MERGE_RESOLUTION|>--- conflicted
+++ resolved
@@ -1,13 +1,12 @@
 #include "semantic/type_info.hpp"
 
-<<<<<<< HEAD
 #include <algorithm>
 #include <memory>
 #include <random>
 #include <string>
 #include <vector>
 
-#define BOOST_TEST_MODULE  semantic_type_system
+#define BOOST_TEST_MODULE  semantic_type_info
 #include <boost/test/unit_test.hpp>
 
 #include "symbol/symbol_pool.hpp"
@@ -175,8 +174,4 @@
 			BOOST_REQUIRE_EQUAL((it == jt), (*it == *jt));
 		}
 	}
-}
-=======
-#define BOOST_TEST_MODULE  semantic_type_info
-#include <boost/test/unit_test.hpp>
->>>>>>> 5eaeeadd
+}