cmake_minimum_required(VERSION 3.0)

project(MiniJava VERSION 0.1)
enable_testing()

include(CheckIncludeFileCXX)
include("extras/cmake/activate_cpp14.cmake")
include("extras/cmake/enable_diagnostics.cmake")
include("extras/cmake/import_libfirm.cmake")

option(MAINTAINER_MODE "Enable diagnostic options for maintainers" ON)

buildx_activate_cpp14()

if(MAINTAINER_MODE)
	buildx_enable_diagnostics()
endif(MAINTAINER_MODE)

find_package(PythonInterp 3.4)

if(WIN32)
	set(Boost_USE_STATIC_LIBS ON)
endif()

# This list includes transitive dependencies, since older versions of CMake
# include a version of FindBoost.cmake which does not know version 1.62. Those
# versions will print warnings, which can safely be ignored.
find_package(Boost 1.61 REQUIRED COMPONENTS
	filesystem
	program_options
	system
	unit_test_framework
)

import_libfirm(libFirm)

check_include_file_cxx("sys/resource.h" MINIJAVA_HAVE_RLIMIT)

include_directories(SYSTEM ${Boost_INCLUDE_DIRS}) # mark as system due to https://svn.boost.org/trac/boost/ticket/12373
link_directories(${Boost_LIBRARY_DIRS})

set(COMPONENTS
	asm/asm
	asm/data
	asm/instruction
	asm/opcode
	asm/register
	asm/text
	cli
	exceptions
	global
	io/file_data
	io/file_output
	io/misc
	irg/global_firm_state
	irg/globals
	irg/irg
	irg/lowering
	irg/mangle
	irg/method_builder
	irg/type_builder
	lexer/character
	lexer/keyword
	lexer/lexer
	lexer/serializer
	lexer/token
	lexer/token_iterator
	lexer/token_type
	lexer/token_type_set
	opt/conditional
	opt/control_flow
	opt/opt
<<<<<<< HEAD
	opt/folding
	opt/inline
	opt/unused_method
	opt/unused_params
=======
	opt/algebraic_simplifier
	opt/load_store
>>>>>>> f4b268ec
	parser/ast
	parser/ast_factory
	parser/ast_misc
	parser/for_each_node
	parser/parser
	parser/pretty_printer
	position
	runtime/host_cc
	runtime/runtime
	semantic/attribute
	semantic/constant
	semantic/name_type_analysis
	semantic/semantic
	semantic/semantic_error
	semantic/symbol_table
	semantic/thou_shalt_return
	semantic/type_info
	symbol/symbol
	symbol/symbol_anchor
	symbol/symbol_entry
	symbol/symbol_pool
	system/subprocess
	system/system
	util/meta
	util/raii
)

add_subdirectory("src")
add_subdirectory("tests")
add_subdirectory("benchmarks")

configure_file(
	"${PROJECT_SOURCE_DIR}/config.h.in"
	"${PROJECT_BINARY_DIR}/config.h"
)

find_package(Doxygen QUIET)

if(DOXYGEN_FOUND)
	configure_file(
		${CMAKE_CURRENT_SOURCE_DIR}/doxygen.in
		${CMAKE_CURRENT_BINARY_DIR}/doxyfile @ONLY
	)
	add_custom_target(
		docs
		${DOXYGEN_EXECUTABLE} ${CMAKE_CURRENT_BINARY_DIR}/doxyfile
		WORKING_DIRECTORY ${CMAKE_CURRENT_BINARY_DIR}
		COMMENT "Generating API documentation with Doxygen" VERBATIM
	)
else(DOXYGEN_FOUND)
	message(STATUS "Doxygen was not found. You may want to consider installing it to generate html docs for minijava.")
endif(DOXYGEN_FOUND)<|MERGE_RESOLUTION|>--- conflicted
+++ resolved
@@ -70,15 +70,11 @@
 	opt/conditional
 	opt/control_flow
 	opt/opt
-<<<<<<< HEAD
 	opt/folding
 	opt/inline
+	opt/load_store
 	opt/unused_method
 	opt/unused_params
-=======
-	opt/algebraic_simplifier
-	opt/load_store
->>>>>>> f4b268ec
 	parser/ast
 	parser/ast_factory
 	parser/ast_misc
