--- conflicted
+++ resolved
@@ -70,14 +70,10 @@
 	opt/conditional
 	opt/control_flow
 	opt/opt
-<<<<<<< HEAD
 	opt/folding
 	opt/inline
-=======
-	opt/algebraic_simplifier
 	opt/unused_method
 	opt/unused_params
->>>>>>> 46ac5031
 	parser/ast
 	parser/ast_factory
 	parser/ast_misc
